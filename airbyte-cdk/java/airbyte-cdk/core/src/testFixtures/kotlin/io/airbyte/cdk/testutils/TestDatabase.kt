/*
 * Copyright (c) 2023 Airbyte, Inc., all rights reserved.
 */
package io.airbyte.cdk.testutils

import com.fasterxml.jackson.databind.JsonNode
import com.google.common.collect.ImmutableMap
import io.airbyte.cdk.db.ContextQueryFunction
import io.airbyte.cdk.db.Database
import io.airbyte.cdk.db.factory.DSLContextFactory
import io.airbyte.cdk.db.factory.DataSourceFactory
import io.airbyte.cdk.db.factory.DatabaseDriver
import io.airbyte.cdk.db.jdbc.JdbcUtils
import io.airbyte.cdk.integrations.JdbcConnector
import io.airbyte.cdk.integrations.util.HostPortResolver
import io.airbyte.commons.json.Jsons
import io.airbyte.commons.string.Strings
import java.io.IOException
import java.io.UncheckedIOException
import java.sql.SQLException
import java.text.DateFormat
import java.text.SimpleDateFormat
import java.time.Duration
import java.util.concurrent.ConcurrentHashMap
import java.util.concurrent.atomic.AtomicInteger
import java.util.stream.Stream
import javax.sql.DataSource
import kotlin.concurrent.Volatile
import org.jooq.DSLContext
import org.jooq.SQLDialect
import org.slf4j.Logger
import org.slf4j.LoggerFactory
import org.testcontainers.containers.JdbcDatabaseContainer

/**
 * TestDatabase provides a convenient pattern for interacting with databases when testing SQL
 * database sources. The basic idea is to share the same database testcontainer instance for all
 * tests and to use SQL constructs such as DATABASE and USER to isolate each test case's state.
 *
 * @param <C> the type of the backing testcontainer.
 * @param <T> itself
 * @param <B> the type of the object returned by [.configBuilder] </B></T></C>
 */
abstract class TestDatabase<
    C : JdbcDatabaseContainer<*>, T : TestDatabase<C, T, B>, B : TestDatabase.ConfigBuilder<T, B>>
protected constructor(val container: C) : AutoCloseable {
    private val suffix: String = Strings.addRandomSuffix("", "_", 10)
    private val cleanupSQL: ArrayList<String> = ArrayList()
    private val connectionProperties: MutableMap<String, String> = HashMap()

    @Volatile private var dataSource: DataSource? = null

    @Volatile private lateinit var dslContext: DSLContext

    @JvmField protected val databaseId: Int = nextDatabaseId.getAndIncrement()
    @JvmField
    protected val containerId: Int =
        containerUidToId!!.computeIfAbsent(container.containerId) { _: String? ->
            nextContainerId!!.getAndIncrement()
        }!!
    private val dateFormat: DateFormat = SimpleDateFormat("yyyy-MM-dd'T'HH:mm:ss.SSS")

    init {
        LOGGER!!.info(formatLogLine("creating database " + databaseName))
    }

    protected fun formatLogLine(logLine: String?): String? {
        val retVal = "TestDatabase databaseId=$databaseId, containerId=$containerId - $logLine"
        return retVal
    }

    @Suppress("UNCHECKED_CAST")
    protected fun self(): T {
        return this as T
    }

    /** Adds a key-value pair to the JDBC URL's query parameters. */
    fun withConnectionProperty(key: String, value: String): T {
        if (this.isInitialized) {
            throw RuntimeException("TestDatabase instance is already initialized")
        }
        connectionProperties[key] = value
        return self()
    }

    /** Enqueues a SQL statement to be executed when this object is closed. */
    fun onClose(fmtSql: String, vararg fmtArgs: Any?): T {
        cleanupSQL.add(String.format(fmtSql, *fmtArgs))
        return self()
    }

    /** Executes a SQL statement after calling String.format on the arguments. */
    fun with(fmtSql: String, vararg fmtArgs: Any?): T {
        execSQL(Stream.of(String.format(fmtSql, *fmtArgs)))
        return self()
    }

    /**
     * Executes SQL statements as root to provide the necessary isolation for the lifetime of this
     * object. This typically entails at least a CREATE DATABASE and a CREATE USER. Also Initializes
     * the [DataSource] and [DSLContext] owned by this object.
     */
    open fun initialized(): T? {
        inContainerBootstrapCmd().forEach { cmds: Stream<String> -> this.execInContainer(cmds) }
        this.dataSource =
            DataSourceFactory.create(
                userName,
                password,
                databaseDriver!!.driverClassName,
                jdbcUrl,
                connectionProperties.toMap(),
                JdbcConnector.getConnectionTimeout(
                    connectionProperties.toMap(),
                    databaseDriver!!.driverClassName
                )
            )
        this.dslContext = DSLContextFactory.create(dataSource, sqlDialect)
        return self()
    }

    val isInitialized: Boolean
<<<<<<< HEAD
        get() = this::dslContext.isInitialized
=======
        get() = ::dslContext.isInitialized
>>>>>>> ec6ca2fa

    protected abstract fun inContainerBootstrapCmd(): Stream<Stream<String>>

    protected abstract fun inContainerUndoBootstrapCmd(): Stream<String>

    abstract val databaseDriver: DatabaseDriver?

    abstract val sqlDialect: SQLDialect?

    fun withNamespace(name: String?): String {
        return name + suffix
    }

    open val databaseName: String
        get() = withNamespace("db")

    val userName: String
        get() = withNamespace("user")

    open val password: String?
        get() = "password"

    fun getDataSource(): DataSource? {
        if (!this.isInitialized) {
            throw RuntimeException("TestDatabase instance is not yet initialized")
        }
        return dataSource
    }

    fun getDslContext(): DSLContext {
        if (!this.isInitialized) {
            throw RuntimeException("TestDatabase instance is not yet initialized")
        }
        return dslContext
    }

    open val jdbcUrl: String?
        get() =
            String.format(
                databaseDriver!!.urlFormatString,
                container.host,
                container.firstMappedPort,
                databaseName
            )

    val database: Database?
        get() = Database(getDslContext())

    protected fun execSQL(sql: Stream<String>) {
        try {
            database!!.query<Any?> { ctx: DSLContext? ->
                sql.forEach { statement: String? ->
                    LOGGER!!.info("executing SQL statement {}", statement)
                    ctx!!.execute(statement)
                }
                null
            }
        } catch (e: SQLException) {
            throw RuntimeException(e)
        }
    }

    protected fun execInContainer(cmds: Stream<String>) {
        val cmd = cmds.toList()
        if (cmd!!.isEmpty()) {
            return
        }
        try {
            LOGGER!!.info(
                formatLogLine(
                    String.format(
                        "executing command %s",
                        Strings.join(cmd.toList().asIterable(), " ")
                    )
                )
            )
            val exec = container.execInContainer(*cmd.toTypedArray<String?>())
            if (exec!!.exitCode == 0) {
                LOGGER.info(
                    formatLogLine(
                        String.format(
                            "execution success\nstdout:\n%s\nstderr:\n%s",
                            exec.stdout,
                            exec.stderr
                        )
                    )
                )
            } else {
                LOGGER.error(
                    formatLogLine(
                        String.format(
                            "execution failure, code %s\nstdout:\n%s\nstderr:\n%s",
                            exec.exitCode,
                            exec.stdout,
                            exec.stderr
                        )
                    )
                )
            }
        } catch (e: IOException) {
            throw UncheckedIOException(e)
        } catch (e: InterruptedException) {
            throw RuntimeException(e)
        }
    }

    @Throws(SQLException::class)
    fun <X> query(transform: ContextQueryFunction<X>): X? {
        return database!!.query(transform)
    }

    @Throws(SQLException::class)
    fun <X> transaction(transform: ContextQueryFunction<X>): X? {
        return database!!.transaction(transform)
    }

    /** Returns a builder for the connector config object. */
    open fun configBuilder(): B {
        return ConfigBuilder<T, B>(self()).self()
    }

    fun testConfigBuilder(): B {
        return configBuilder().withHostAndPort().withCredentials().withDatabase()
    }

    fun integrationTestConfigBuilder(): B? {
        return configBuilder().withResolvedHostAndPort().withCredentials().withDatabase()
    }

    override fun close() {
        execSQL(cleanupSQL.stream())
        execInContainer(inContainerUndoBootstrapCmd())
        LOGGER!!.info("closing database databaseId=$databaseId")
    }

    open class ConfigBuilder<T : TestDatabase<*, *, *>, B : ConfigBuilder<T, B>>(
        protected val testDatabase: T
    ) {
        protected val builder: ImmutableMap.Builder<Any, Any> = ImmutableMap.builder()

        fun build(): JsonNode {
            return Jsons.jsonNode(builder.build())
        }

        @Suppress("UNCHECKED_CAST")
        fun self(): B {
            return this as B
        }

        fun with(key: Any, value: Any): B {
            builder.put(key, value)
            return self()
        }

        fun withDatabase(): B {
            return this.with(JdbcUtils.DATABASE_KEY, testDatabase.databaseName)
        }

        fun withCredentials(): B {
            return this.with(JdbcUtils.USERNAME_KEY, testDatabase.userName)
                .with(JdbcUtils.PASSWORD_KEY, testDatabase.password!!)
        }

        fun withResolvedHostAndPort(): B {
            return this.with(
                    JdbcUtils.HOST_KEY,
                    HostPortResolver.resolveHost(testDatabase.container)
                )
                .with(JdbcUtils.PORT_KEY, HostPortResolver.resolvePort(testDatabase.container))
        }

        fun withHostAndPort(): B {
            return this.with(JdbcUtils.HOST_KEY, testDatabase.container.host)
                .with(JdbcUtils.PORT_KEY, testDatabase.container.firstMappedPort)
        }

        open fun withoutSsl(): B {
            return with(JdbcUtils.SSL_KEY, false)
        }

        open fun withSsl(sslMode: MutableMap<Any?, Any?>): B {
            return with(JdbcUtils.SSL_KEY, true).with(JdbcUtils.SSL_MODE_KEY, sslMode)
        }

        companion object {
            @JvmField val DEFAULT_CDC_REPLICATION_INITIAL_WAIT: Duration = Duration.ofSeconds(5)
        }
    }

    companion object {
        private val LOGGER: Logger? = LoggerFactory.getLogger(TestDatabase::class.java)

        private val nextDatabaseId: AtomicInteger = AtomicInteger(0)

        private val nextContainerId: AtomicInteger? = AtomicInteger(0)
        private val containerUidToId: MutableMap<String?, Int?>? = ConcurrentHashMap()
    }
}<|MERGE_RESOLUTION|>--- conflicted
+++ resolved
@@ -119,11 +119,7 @@
     }
 
     val isInitialized: Boolean
-<<<<<<< HEAD
-        get() = this::dslContext.isInitialized
-=======
         get() = ::dslContext.isInitialized
->>>>>>> ec6ca2fa
 
     protected abstract fun inContainerBootstrapCmd(): Stream<Stream<String>>
 
