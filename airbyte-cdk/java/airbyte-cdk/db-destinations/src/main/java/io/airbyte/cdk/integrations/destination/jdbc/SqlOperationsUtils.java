/*
 * Copyright (c) 2023 Airbyte, Inc., all rights reserved.
 */

package io.airbyte.cdk.integrations.destination.jdbc;

import com.google.common.annotations.VisibleForTesting;
import com.google.common.collect.Iterables;
import io.airbyte.cdk.db.jdbc.JdbcDatabase;
<<<<<<< HEAD
import io.airbyte.cdk.integrations.base.TypingAndDedupingFlag;
import io.airbyte.commons.json.Jsons;
import io.airbyte.protocol.models.v0.AirbyteRecordMessage;
=======
import io.airbyte.cdk.integrations.destination_async.partial_messages.PartialAirbyteMessage;
>>>>>>> 3d1ff9d9
import java.sql.PreparedStatement;
import java.sql.SQLException;
import java.sql.Timestamp;
import java.time.Instant;
import java.util.List;
import java.util.UUID;
import java.util.function.Supplier;

public class SqlOperationsUtils {

  /**
   * Inserts "raw" records in a single query. The purpose of helper to abstract away database-specific
   * SQL syntax from this query.
   *
   * @param insertQueryComponent the first line of the query e.g. INSERT INTO public.users (ab_id,
   *        data, emitted_at)
   * @param recordQueryComponent query template for a full record e.g. (?, ?::jsonb ?)
   * @param jdbcDatabase jdbc database
   * @param records records to write
   * @throws SQLException exception
   */
  public static void insertRawRecordsInSingleQuery(final String insertQueryComponent,
                                                   final String recordQueryComponent,
                                                   final JdbcDatabase jdbcDatabase,
                                                   final List<PartialAirbyteMessage> records)
      throws SQLException {
    insertRawRecordsInSingleQuery(insertQueryComponent, recordQueryComponent, jdbcDatabase, records, UUID::randomUUID, true);
  }

<<<<<<< HEAD
=======
  /**
   * Inserts "raw" records in a single query. The purpose of helper to abstract away database-specific
   * SQL syntax from this query.
   *
   * This version does not add a semicolon at the end of the INSERT statement.
   *
   * @param insertQueryComponent the first line of the query e.g. INSERT INTO public.users (ab_id,
   *        data, emitted_at)
   * @param recordQueryComponent query template for a full record e.g. (?, ?::jsonb ?)
   * @param jdbcDatabase jdbc database
   * @param records records to write
   * @throws SQLException exception
   */
  public static void insertRawRecordsInSingleQueryNoSem(final String insertQueryComponent,
                                                        final String recordQueryComponent,
                                                        final JdbcDatabase jdbcDatabase,
                                                        final List<PartialAirbyteMessage> records)
      throws SQLException {
    insertRawRecordsInSingleQuery(insertQueryComponent, recordQueryComponent, jdbcDatabase, records, UUID::randomUUID, false);
  }

>>>>>>> 3d1ff9d9
  @VisibleForTesting
  static void insertRawRecordsInSingleQuery(final String insertQueryComponent,
                                            final String recordQueryComponent,
                                            final JdbcDatabase jdbcDatabase,
                                            final List<PartialAirbyteMessage> records,
                                            final Supplier<UUID> uuidSupplier,
                                            final boolean sem)
      throws SQLException {
    if (records.isEmpty()) {
      return;
    }

    jdbcDatabase.execute(connection -> {

      // Strategy: We want to use PreparedStatement because it handles binding values to the SQL query
      // (e.g. handling formatting timestamps). A PreparedStatement statement is created by supplying the
      // full SQL string at creation time. Then subsequently specifying which values are bound to the
      // string. Thus there will be two loops below.
      // 1) Loop over records to build the full string.
      // 2) Loop over the records and bind the appropriate values to the string.
      // We also partition the query to run on 10k records at a time, since some DBs set a max limit on
      // how many records can be inserted at once
      // TODO(sherif) this should use a smarter, destination-aware partitioning scheme instead of 10k by
      // default
<<<<<<< HEAD
      for (final List<AirbyteRecordMessage> partition : Iterables.partition(records, 10_000)) {
=======
      for (final List<PartialAirbyteMessage> partition : Iterables.partition(records, 10_000)) {
>>>>>>> 3d1ff9d9
        final StringBuilder sql = new StringBuilder(insertQueryComponent);
        partition.forEach(r -> sql.append(recordQueryComponent));
        final String s = sql.toString();
        final String s1 = s.substring(0, s.length() - 2) + (sem ? ";" : "");

        try (final PreparedStatement statement = connection.prepareStatement(s1)) {
          // second loop: bind values to the SQL string.
          // 1-indexed
          int i = 1;
<<<<<<< HEAD
          for (final AirbyteRecordMessage message : partition) {
            // Airbyte Raw ID
            statement.setString(i, uuidSupplier.get().toString());
            // Message Data
            statement.setString(i++, Jsons.serialize(message.getData()));
            // Extracted At
            statement.setTimestamp(i++, Timestamp.from(Instant.ofEpochMilli(message.getEmittedAt())));
            if (TypingAndDedupingFlag.isDestinationV2()) {
              // Loaded At
              statement.setTimestamp(i++, null);
            }
            i++;
=======
          for (final PartialAirbyteMessage message : partition) {
            // 1-indexed
            statement.setString(i, uuidSupplier.get().toString());
            statement.setString(i + 1, message.getSerialized());
            statement.setTimestamp(i + 2, Timestamp.from(Instant.ofEpochMilli(message.getRecord().getEmittedAt())));
            i += 3;
>>>>>>> 3d1ff9d9
          }

          statement.execute();
        }
      }
    });
  }

}<|MERGE_RESOLUTION|>--- conflicted
+++ resolved
@@ -7,13 +7,9 @@
 import com.google.common.annotations.VisibleForTesting;
 import com.google.common.collect.Iterables;
 import io.airbyte.cdk.db.jdbc.JdbcDatabase;
-<<<<<<< HEAD
 import io.airbyte.cdk.integrations.base.TypingAndDedupingFlag;
+import io.airbyte.cdk.integrations.destination_async.partial_messages.PartialAirbyteMessage;
 import io.airbyte.commons.json.Jsons;
-import io.airbyte.protocol.models.v0.AirbyteRecordMessage;
-=======
-import io.airbyte.cdk.integrations.destination_async.partial_messages.PartialAirbyteMessage;
->>>>>>> 3d1ff9d9
 import java.sql.PreparedStatement;
 import java.sql.SQLException;
 import java.sql.Timestamp;
@@ -43,8 +39,6 @@
     insertRawRecordsInSingleQuery(insertQueryComponent, recordQueryComponent, jdbcDatabase, records, UUID::randomUUID, true);
   }
 
-<<<<<<< HEAD
-=======
   /**
    * Inserts "raw" records in a single query. The purpose of helper to abstract away database-specific
    * SQL syntax from this query.
@@ -66,7 +60,6 @@
     insertRawRecordsInSingleQuery(insertQueryComponent, recordQueryComponent, jdbcDatabase, records, UUID::randomUUID, false);
   }
 
->>>>>>> 3d1ff9d9
   @VisibleForTesting
   static void insertRawRecordsInSingleQuery(final String insertQueryComponent,
                                             final String recordQueryComponent,
@@ -91,11 +84,7 @@
       // how many records can be inserted at once
       // TODO(sherif) this should use a smarter, destination-aware partitioning scheme instead of 10k by
       // default
-<<<<<<< HEAD
-      for (final List<AirbyteRecordMessage> partition : Iterables.partition(records, 10_000)) {
-=======
       for (final List<PartialAirbyteMessage> partition : Iterables.partition(records, 10_000)) {
->>>>>>> 3d1ff9d9
         final StringBuilder sql = new StringBuilder(insertQueryComponent);
         partition.forEach(r -> sql.append(recordQueryComponent));
         final String s = sql.toString();
@@ -105,27 +94,18 @@
           // second loop: bind values to the SQL string.
           // 1-indexed
           int i = 1;
-<<<<<<< HEAD
-          for (final AirbyteRecordMessage message : partition) {
+          for (final PartialAirbyteMessage message : partition) {
             // Airbyte Raw ID
             statement.setString(i, uuidSupplier.get().toString());
             // Message Data
-            statement.setString(i++, Jsons.serialize(message.getData()));
+            statement.setString(i++, message.getSerialized());
             // Extracted At
-            statement.setTimestamp(i++, Timestamp.from(Instant.ofEpochMilli(message.getEmittedAt())));
+            statement.setTimestamp(i + 2, Timestamp.from(Instant.ofEpochMilli(message.getRecord().getEmittedAt())));
             if (TypingAndDedupingFlag.isDestinationV2()) {
               // Loaded At
               statement.setTimestamp(i++, null);
             }
             i++;
-=======
-          for (final PartialAirbyteMessage message : partition) {
-            // 1-indexed
-            statement.setString(i, uuidSupplier.get().toString());
-            statement.setString(i + 1, message.getSerialized());
-            statement.setTimestamp(i + 2, Timestamp.from(Instant.ofEpochMilli(message.getRecord().getEmittedAt())));
-            i += 3;
->>>>>>> 3d1ff9d9
           }
 
           statement.execute();
