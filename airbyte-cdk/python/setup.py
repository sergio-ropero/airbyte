#
# Copyright (c) 2023 Airbyte, Inc., all rights reserved.
#


import pathlib

from setuptools import find_packages, setup

# The directory containing this file
HERE = pathlib.Path(__file__).parent

# The text of the README file
README = (HERE / "README.md").read_text()

setup(
    name="airbyte-cdk",
    # The version of the airbyte-cdk package is used at runtime to validate manifests. That validation must be
    # updated if our semver format changes such as using release candidate versions.
    version="0.44.4",
    description="A framework for writing Airbyte Connectors.",
    long_description=README,
    long_description_content_type="text/markdown",
    author="Airbyte",
    author_email="contact@airbyte.io",
    license="MIT",
    url="https://github.com/airbytehq/airbyte",
    classifiers=[
        # This information is used when browsing on PyPi.
        # Dev Status
        "Development Status :: 3 - Alpha",
        # Project Audience
        "Intended Audience :: Developers",
        "Topic :: Scientific/Engineering",
        "Topic :: Software Development :: Libraries :: Python Modules",
        "License :: OSI Approved :: MIT License",
        # Python Version Support
        "Programming Language :: Python :: 3.8",
    ],
    keywords="airbyte connector-development-kit cdk",
    project_urls={
        "Documentation": "https://docs.airbyte.io/",
        "Source": "https://github.com/airbytehq/airbyte",
        "Tracker": "https://github.com/airbytehq/airbyte/issues",
    },
    packages=find_packages(exclude=("unit_tests",)),
    package_data={"airbyte_cdk": ["py.typed", "sources/declarative/declarative_component_schema.yaml"]},
    install_requires=[
        "airbyte-protocol-models==0.3.6",
        "backoff",
        "dpath~=2.0.1",
        "isodate~=0.6.1",
        "jsonschema~=3.2.0",
        "jsonref~=0.2",
        "pendulum",
        "genson==1.2.2",
        "pydantic~=1.9.2",
        "python-dateutil",
        "PyYAML~=5.4",
        "requests",
        "requests_cache",
        "Deprecated~=1.2",
        "Jinja2~=3.1.2",
        "cachetools",
        "wcmatch==8.4",
        "pyarrow==12.0.1",
    ],
    python_requires=">=3.8",
    extras_require={
        "dev": [
            "freezegun",
<<<<<<< HEAD
            "mypy==1.4.1",
=======
            "mypy",
>>>>>>> 0a2cd5f7
            "pytest",
            "pytest-cov",
            "pytest-mock",
            "requests-mock",
            "pytest-httpserver",
            "pandas==2.0.3",
        ],
        "sphinx-docs": [
            "Sphinx~=4.2",
            "sphinx-rtd-theme~=1.0",
        ],
    },
)<|MERGE_RESOLUTION|>--- conflicted
+++ resolved
@@ -69,11 +69,7 @@
     extras_require={
         "dev": [
             "freezegun",
-<<<<<<< HEAD
-            "mypy==1.4.1",
-=======
             "mypy",
->>>>>>> 0a2cd5f7
             "pytest",
             "pytest-cov",
             "pytest-mock",
