#
# Copyright (c) 2023 Airbyte, Inc., all rights reserved.
#

import asyncio
import itertools
import logging
import traceback
from functools import cache
<<<<<<< HEAD
from typing import Any, Dict, Iterable, List, Mapping, MutableMapping, Optional, Set, Type, Union

from airbyte_cdk.sources.file_based.config.file_based_stream_config import FileBasedStreamConfig
from airbyte_cdk.sources.file_based.discovery_policy import AbstractDiscoveryPolicy
from airbyte_cdk.sources.file_based.exceptions import FileBasedSourceError, MissingSchemaError, RecordParseError, SchemaInferenceError
from airbyte_cdk.sources.file_based.file_based_stream_reader import AbstractFileBasedStreamReader
from airbyte_cdk.sources.file_based.file_types.file_type_parser import FileTypeParser
=======
from typing import Any, Dict, Iterable, List, Mapping, MutableMapping, Optional, Union

from airbyte_cdk.models import AirbyteLogMessage, AirbyteMessage, Level, Type
from airbyte_cdk.sources.file_based.exceptions import (
    FileBasedSourceError,
    InvalidSchemaError,
    MissingSchemaError,
    SchemaInferenceError,
    StopSyncPerValidationPolicy,
)
>>>>>>> 71c4be11
from airbyte_cdk.sources.file_based.remote_file import RemoteFile
from airbyte_cdk.sources.file_based.schema_helpers import merge_schemas
from airbyte_cdk.sources.file_based.schema_validation_policies import AbstractSchemaValidationPolicy
from airbyte_cdk.sources.file_based.stream import AbstractFileBasedStream
from airbyte_cdk.sources.file_based.stream.cursor import FileBasedCursor
from airbyte_cdk.sources.file_based.types import StreamSlice
from airbyte_cdk.sources.streams import IncrementalMixin
<<<<<<< HEAD
from airbyte_cdk.sources.streams.availability_strategy import AvailabilityStrategy
=======
from airbyte_cdk.sources.streams.core import JsonSchema
>>>>>>> 71c4be11
from airbyte_cdk.sources.utils.record_helper import stream_data_to_airbyte_message


class DefaultFileBasedStream(AbstractFileBasedStream, IncrementalMixin):

    """
    The default file-based stream.
    """

    ab_last_mod_col = "_ab_source_file_last_modified"
    ab_file_name_col = "_ab_source_file_url"
    airbyte_columns = [ab_last_mod_col, ab_file_name_col]

    def __init__(
        self,
        cursor: FileBasedCursor,
        config: FileBasedStreamConfig,
        stream_reader: AbstractFileBasedStreamReader,
        availability_strategy: AvailabilityStrategy,
        discovery_policy: AbstractDiscoveryPolicy,
        parsers: Dict[str, FileTypeParser],
        validation_policies: Type[AbstractSchemaValidationPolicy],
    ):
        super().__init__(config, stream_reader, availability_strategy, discovery_policy, parsers, validation_policies)
        self._cursor = cursor

    @property
    def state(self) -> MutableMapping[str, Any]:
        return self._cursor.get_state()

    @state.setter
    def state(self, value: MutableMapping[str, Any]) -> None:
        """State setter, accept state serialized by state getter."""
        self._cursor.set_initial_state(value)

    @property
    def primary_key(self) -> Optional[Union[str, List[str], List[List[str]]]]:
        return self.config.primary_key

    def compute_slices(self) -> Iterable[Optional[Mapping[str, Any]]]:
        # Sort files by last_modified, uri and return them grouped by last_modified
        all_files = self.list_files()
        files_to_read = self._cursor.get_files_to_sync(all_files, self.logger)
        sorted_files_to_read = sorted(files_to_read, key=lambda f: (f.last_modified, f.uri))
        slices = [{"files": list(group[1])} for group in itertools.groupby(sorted_files_to_read, lambda f: f.last_modified)]
        return slices

    def read_records_from_slice(self, stream_slice: StreamSlice) -> Iterable[Mapping[str, Any]]:
        """
        Yield all records from all remote files in `list_files_for_this_sync`.
        """
        schema = self._catalog_schema
        if schema is None:
            # On read requests we should always have the catalog available
            raise MissingSchemaError(FileBasedSourceError.MISSING_SCHEMA, stream=self.name)
        parser = self.get_parser(self.config.file_type)
        for file in stream_slice["files"]:
            # only serialize the datetime once
            file_datetime_string = file.last_modified.strftime("%Y-%m-%dT%H:%M:%SZ")
            n_skipped = line_no = 0

            try:
                for record in parser.parse_records(self.config, file, self._stream_reader):
                    line_no += 1

                    if not self.record_passes_validation_policy(record):
                        n_skipped += 1
                        continue
                    record[self.ab_last_mod_col] = file_datetime_string
                    record[self.ab_file_name_col] = file.uri
                    yield stream_data_to_airbyte_message(self.name, record)
                self._cursor.add_file(file)

            except StopSyncPerValidationPolicy:
                yield AirbyteMessage(
                    type=Type.LOG,
                    log=AirbyteLogMessage(
                        level=Level.INFO,
                        message=f"Stopping sync in accordance with the configured validation policy. Records in file did not conform to the schema. stream={self.name} file={file.uri} validation_policy={self.config.validation_policy.name} n_skipped={n_skipped}",
                    ),
                )
                break

            except Exception as exc:
                yield AirbyteMessage(
                    type=Type.LOG,
                    log=AirbyteLogMessage(
                        level=Level.ERROR,
                        message=f"{FileBasedSourceError.ERROR_PARSING_RECORD.value} stream={self.name} file={file.uri} line_no={line_no} n_skipped={n_skipped}",
                        stack_trace="\n".join(traceback.format_exception(etype=type(exc), value=exc, tb=exc.__traceback__)),
                    ),
                )

            else:
                if n_skipped:
                    yield AirbyteMessage(
                        type=Type.LOG,
                        log=AirbyteLogMessage(
                            level=Level.INFO,
                            message=f"Records in file did not pass validation policy. stream={self.name} file={file.uri} n_skipped={n_skipped} validation_policy={self.config.validation_policy.name}",
                        ),
                    )

    @property
    def cursor_field(self) -> Union[str, List[str]]:
        """
        Override to return the default cursor field used by this stream e.g: an API entity might always use created_at as the cursor field.
        :return: The name of the field used as a cursor. If the cursor is nested, return an array consisting of the path to the cursor.
        """
        return self.ab_last_mod_col

    @cache
    def get_json_schema(self) -> JsonSchema:
        extra_fields = {
            self.ab_last_mod_col: {"type": "string"},
            self.ab_file_name_col: {"type": "string"},
        }
<<<<<<< HEAD
        schema = dict(self._get_raw_json_schema())
        schema["properties"] = {**extra_fields, **schema.get("properties", {})}
        return schema

    def _get_raw_json_schema(self) -> Mapping[str, Any]:
=======
        try:
            schema = self._get_raw_json_schema()
        except Exception as exc:
            raise SchemaInferenceError(FileBasedSourceError.SCHEMA_INFERENCE_ERROR, stream=self.name) from exc
        else:
            if not schema:
                raise InvalidSchemaError(
                    FileBasedSourceError.INVALID_SCHEMA_ERROR,
                    details=f"Empty schema. Please check that the files are valid {self.config.file_type}",
                    stream=self.name,
                )
            return {"type": "object", "properties": {**extra_fields, **schema}}

    def _get_raw_json_schema(self) -> JsonSchema:
>>>>>>> 71c4be11
        if self.config.input_schema:
            schema = self.config.input_schema
        else:
            files = self.list_files()
            max_n_files_for_schema_inference = self._discovery_policy.max_n_files_for_schema_inference
            if len(files) > max_n_files_for_schema_inference:
                # Use the most recent files for schema inference, so we pick up schema changes during discovery.
                files = sorted(files, key=lambda x: x.last_modified, reverse=True)[:max_n_files_for_schema_inference]
                logging.warning(f"Refusing to infer schema for {len(files)} files; using {max_n_files_for_schema_inference} files.")
            schema = self.infer_schema(files)

        return schema

    @cache
    def list_files(self) -> List[RemoteFile]:
        """
        List all files that belong to the stream as defined by the stream's globs.
        The output of this method is cached so we don't need to list the files more than once.
        This means we won't pick up changes to the files during a sync.
        """
        return list(self._stream_reader.get_matching_files(self.config.globs or []))

    def infer_schema(self, files: List[RemoteFile]) -> Mapping[str, Any]:
        loop = asyncio.get_event_loop()
        return loop.run_until_complete(self._infer_schema(files))

    async def _infer_schema(self, files: List[RemoteFile]) -> Mapping[str, Any]:
        """
        Infer the schema for a stream.

        Each file type has a corresponding `infer_schema` handler.
        Dispatch on file type.
        """
<<<<<<< HEAD
        base_schema: Dict[str, Any] = {}
        pending_tasks: Set[asyncio.tasks.Task[Dict[str, Any]]] = set()
=======
        base_schema: Dict[str, str] = {}
        pending_tasks = set()
>>>>>>> 71c4be11

        n_started, n_files = 0, len(files)
        files_iterator = iter(files)
        while pending_tasks or n_started < n_files:
            while len(pending_tasks) <= self._discovery_policy.n_concurrent_requests and (file := next(files_iterator, None)):
                pending_tasks.add(asyncio.create_task(self._infer_file_schema(file)))
                n_started += 1
            # Return when the first task is completed so that we can enqueue a new task as soon as the
            # number of concurrent tasks drops below the number allowed.
            done, pending_tasks = await asyncio.wait(pending_tasks, return_when=asyncio.FIRST_COMPLETED)
            for task in done:
                base_schema = merge_schemas(base_schema, task.result())

        return base_schema

    async def _infer_file_schema(self, file: RemoteFile) -> Dict[str, Any]:
        try:
            return await self.get_parser(self.config.file_type).infer_schema(self.config, file, self._stream_reader)
        except Exception as exc:
            raise SchemaInferenceError(
                FileBasedSourceError.SCHEMA_INFERENCE_ERROR,
                file=file.uri,
                stream_file_type=self.config.file_type,
                stream=self.name,
            ) from exc<|MERGE_RESOLUTION|>--- conflicted
+++ resolved
@@ -7,7 +7,6 @@
 import logging
 import traceback
 from functools import cache
-<<<<<<< HEAD
 from typing import Any, Dict, Iterable, List, Mapping, MutableMapping, Optional, Set, Type, Union
 
 from airbyte_cdk.sources.file_based.config.file_based_stream_config import FileBasedStreamConfig
@@ -15,7 +14,6 @@
 from airbyte_cdk.sources.file_based.exceptions import FileBasedSourceError, MissingSchemaError, RecordParseError, SchemaInferenceError
 from airbyte_cdk.sources.file_based.file_based_stream_reader import AbstractFileBasedStreamReader
 from airbyte_cdk.sources.file_based.file_types.file_type_parser import FileTypeParser
-=======
 from typing import Any, Dict, Iterable, List, Mapping, MutableMapping, Optional, Union
 
 from airbyte_cdk.models import AirbyteLogMessage, AirbyteMessage, Level, Type
@@ -26,7 +24,6 @@
     SchemaInferenceError,
     StopSyncPerValidationPolicy,
 )
->>>>>>> 71c4be11
 from airbyte_cdk.sources.file_based.remote_file import RemoteFile
 from airbyte_cdk.sources.file_based.schema_helpers import merge_schemas
 from airbyte_cdk.sources.file_based.schema_validation_policies import AbstractSchemaValidationPolicy
@@ -34,11 +31,8 @@
 from airbyte_cdk.sources.file_based.stream.cursor import FileBasedCursor
 from airbyte_cdk.sources.file_based.types import StreamSlice
 from airbyte_cdk.sources.streams import IncrementalMixin
-<<<<<<< HEAD
 from airbyte_cdk.sources.streams.availability_strategy import AvailabilityStrategy
-=======
 from airbyte_cdk.sources.streams.core import JsonSchema
->>>>>>> 71c4be11
 from airbyte_cdk.sources.utils.record_helper import stream_data_to_airbyte_message
 
 
@@ -156,13 +150,6 @@
             self.ab_last_mod_col: {"type": "string"},
             self.ab_file_name_col: {"type": "string"},
         }
-<<<<<<< HEAD
-        schema = dict(self._get_raw_json_schema())
-        schema["properties"] = {**extra_fields, **schema.get("properties", {})}
-        return schema
-
-    def _get_raw_json_schema(self) -> Mapping[str, Any]:
-=======
         try:
             schema = self._get_raw_json_schema()
         except Exception as exc:
@@ -177,7 +164,6 @@
             return {"type": "object", "properties": {**extra_fields, **schema}}
 
     def _get_raw_json_schema(self) -> JsonSchema:
->>>>>>> 71c4be11
         if self.config.input_schema:
             schema = self.config.input_schema
         else:
@@ -211,13 +197,8 @@
         Each file type has a corresponding `infer_schema` handler.
         Dispatch on file type.
         """
-<<<<<<< HEAD
-        base_schema: Dict[str, Any] = {}
-        pending_tasks: Set[asyncio.tasks.Task[Dict[str, Any]]] = set()
-=======
         base_schema: Dict[str, str] = {}
         pending_tasks = set()
->>>>>>> 71c4be11
 
         n_started, n_files = 0, len(files)
         files_iterator = iter(files)
