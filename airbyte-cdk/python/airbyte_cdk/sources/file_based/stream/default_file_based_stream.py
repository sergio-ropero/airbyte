#
# Copyright (c) 2023 Airbyte, Inc., all rights reserved.
#

import asyncio
import logging
from datetime import datetime
from functools import cache
from typing import Any, Iterable, List, Mapping, Optional, Union, MutableMapping

from airbyte_cdk.models import SyncMode
from airbyte_cdk.sources.declarative.types import StreamSlice, StreamState
from airbyte_cdk.sources.file_based.exceptions import MissingSchemaError, RecordParseError, SchemaInferenceError
from airbyte_cdk.sources.file_based.remote_file import RemoteFile
from airbyte_cdk.sources.file_based.schema_helpers import merge_schemas, type_mapping_to_jsonschema
from airbyte_cdk.sources.file_based.schema_validation_policies import record_passes_validation_policy
from airbyte_cdk.sources.file_based.stream import AbstractFileBasedStream
from airbyte_cdk.sources.streams import IncrementalMixin
from airbyte_cdk.sources.utils.record_helper import stream_data_to_airbyte_message


class DefaultFileBasedStream(AbstractFileBasedStream, IncrementalMixin):
    """
    The default file-based stream.
    """

    #FIXME: move ot a policy or something
    _state = {}
    _state.setdefault("history",{})

    @property
    def state(self) -> MutableMapping[str, Any]:
        return self._state

    @state.setter
    def state(self, value: MutableMapping[str, Any]):
        """State setter, accept state serialized by state getter."""
        self._state = value

    #FIXME These things should probably be in a policy
    ab_last_mod_col = "_ab_source_file_last_modified"
    ab_file_name_col = "_ab_source_file_url"
    airbyte_columns = [ab_last_mod_col, ab_file_name_col]

    @property
    def primary_key(self) -> Optional[Union[str, List[str], List[List[str]]]]:
        return self.config.primary_key

    def stream_slices(
        self, *, sync_mode: SyncMode, cursor_field: List[str] = None, stream_state: Mapping[str, Any] = None
    ) -> Iterable[Optional[Mapping[str, Any]]]:
        # FIXME: Should probably be in a policy
        return [{"uri": f.uri,
                 "last_modified": f.last_modified,
                 "file_type": f.file_type} for f in self.list_files_for_this_sync(stream_state)]

    def read_records(
        self,
        sync_mode: SyncMode,
        cursor_field: List[str] = None,
        stream_slice: Optional[StreamSlice] = None,
        stream_state: Optional[StreamState] = None,
    ) -> Iterable[Mapping[str, Any]]:
        """
        Yield all records from all remote files in `list_files_for_this_sync`.
        """
        schema = self._catalog_schema
        if schema is None:
            # On read requests we should always have the catalog available
            raise MissingSchemaError("Expected `json_schema` in the configured catalog but it is missing.")
        parser = self.get_parser(self.config.file_type)
<<<<<<< HEAD
        try:
            file = RemoteFile.from_file_partition(stream_slice)
            for record in parser.parse_records(file, self._stream_reader):
                if not record_passes_validation_policy(self.config.validation_policy, record, schema):
                    logging.warning(f"Record did not pass validation policy: {record}")
                    continue
                yield stream_data_to_airbyte_message(self.name, record)
                self._state["history"][file.uri] = file.last_modified
        except Exception as exc:
            raise RecordParseError(
                f"Error reading records from file: {stream_slice['uri']}. Is the file valid {FileType(self.config.file_type.value)}?"
            ) from exc

    @property
    def cursor_field(self) -> Union[str, List[str]]:
        """
        Override to return the default cursor field used by this stream e.g: an API entity might always use created_at as the cursor field.
        :return: The name of the field used as a cursor. If the cursor is nested, return an array consisting of the path to the cursor.
        """
        # FIXME: should be in a policy
        return self.ab_last_mod_col
=======
        for file in self.list_files_for_this_sync(stream_state):
            try:
                for record in parser.parse_records(file, self._stream_reader):
                    if not record_passes_validation_policy(self.config.validation_policy, record, schema):
                        logging.warning(f"Record did not pass validation policy: {record}")
                        continue
                    yield stream_data_to_airbyte_message(self.name, record)
            except Exception as exc:
                raise RecordParseError(f"Error reading records from file: {file.uri}. Is the file valid {self.config.file_type}?") from exc
>>>>>>> 6b1c7656

    @cache
    def get_json_schema(self) -> Mapping[str, Any]:
        """
        Return the JSON Schema for a stream.

        If the user provided a schema, return that. Otherwise, infer it.

        Use no more than `_discovery_policy.max_n_files_for_schema_inference` files.
        """
        # FIXME: need to merge with additional columns
        if self.config.input_schema:
            return type_mapping_to_jsonschema(self.config.input_schema)

        files = self.list_files()
        max_n_files_for_schema_inference = self._discovery_policy.max_n_files_for_schema_inference
        if len(files) > max_n_files_for_schema_inference:
            # Use the most recent files for schema inference, so we pick up schema changes during discovery.
            files = sorted(files, key=lambda x: x.last_modified, reverse=True)[:max_n_files_for_schema_inference]
            logging.warning(f"Refusing to infer schema for {len(files)} files; using {max_n_files_for_schema_inference} files.")
        return self.infer_schema(files)

    @cache
    def list_files(self) -> List[RemoteFile]:
        """
        List all files that belong to the stream as defined by the stream's globs.
        """
        return list(self._stream_reader.list_matching_files(self.config.globs))

    def list_files_for_this_sync(self, stream_state: Optional[StreamState]) -> Iterable[RemoteFile]:
        """
        Return the subset of this stream's files that will be read in the current sync.

        Specifically:

        - Take the output of `list_files`
        - If `stream_state.start` is non-None then remove all files with last_modified
          date before `start`
        """
        return self._stream_reader.list_matching_files(self.config.globs, self._get_datetime_from_stream_state(stream_state))

    def _get_datetime_from_stream_state(self, stream_state: Optional[StreamState]) -> Optional[datetime]:
        # TODO: implement me
        return None

    def infer_schema(self, files: List[RemoteFile]) -> Mapping[str, Any]:
        loop = asyncio.get_event_loop()
        return loop.run_until_complete(self._infer_schema(files))

    async def _infer_schema(self, files: List[RemoteFile]) -> Mapping[str, Any]:
        """
        Infer the schema for a stream.

        Each file type has a corresponding `infer_schema` handler.
        Dispatch on file type.
        """
        base_schema = {}
        pending_tasks = set()

        n_started, n_files = 0, len(files)
        files = iter(files)
        while pending_tasks or n_started < n_files:
            while len(pending_tasks) <= self._discovery_policy.n_concurrent_requests and (file := next(files, None)):
                pending_tasks.add(asyncio.create_task(self._infer_file_schema(file)))
                n_started += 1
            # Return when the first task is completed so that we can enqueue a new task as soon as the
            # number of concurrent tasks drops below the number allowed.
            done, pending_tasks = await asyncio.wait(pending_tasks, return_when=asyncio.FIRST_COMPLETED)
            for task in done:
                base_schema = merge_schemas(base_schema, task.result())

        return base_schema

    async def _infer_file_schema(self, file: RemoteFile) -> Mapping[str, Any]:
        try:
            return await self.get_parser(self.config.file_type).infer_schema(file, self._stream_reader)
        except Exception as exc:
            raise SchemaInferenceError(f"Error inferring schema for file: {file.uri}. Is the file valid {self.config.file_type}?") from exc<|MERGE_RESOLUTION|>--- conflicted
+++ resolved
@@ -69,7 +69,6 @@
             # On read requests we should always have the catalog available
             raise MissingSchemaError("Expected `json_schema` in the configured catalog but it is missing.")
         parser = self.get_parser(self.config.file_type)
-<<<<<<< HEAD
         try:
             file = RemoteFile.from_file_partition(stream_slice)
             for record in parser.parse_records(file, self._stream_reader):
@@ -80,7 +79,7 @@
                 self._state["history"][file.uri] = file.last_modified
         except Exception as exc:
             raise RecordParseError(
-                f"Error reading records from file: {stream_slice['uri']}. Is the file valid {FileType(self.config.file_type.value)}?"
+                f"Error reading records from file: {stream_slice['uri']}. Is the file valid {self.config.file_type}?"
             ) from exc
 
     @property
@@ -91,17 +90,6 @@
         """
         # FIXME: should be in a policy
         return self.ab_last_mod_col
-=======
-        for file in self.list_files_for_this_sync(stream_state):
-            try:
-                for record in parser.parse_records(file, self._stream_reader):
-                    if not record_passes_validation_policy(self.config.validation_policy, record, schema):
-                        logging.warning(f"Record did not pass validation policy: {record}")
-                        continue
-                    yield stream_data_to_airbyte_message(self.name, record)
-            except Exception as exc:
-                raise RecordParseError(f"Error reading records from file: {file.uri}. Is the file valid {self.config.file_type}?") from exc
->>>>>>> 6b1c7656
 
     @cache
     def get_json_schema(self) -> Mapping[str, Any]:
