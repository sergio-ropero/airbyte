--- conflicted
+++ resolved
@@ -1,24 +1,16 @@
 #
 # Copyright (c) 2023 Airbyte, Inc., all rights reserved.
 #
-import copy
-import json
 import logging
 from functools import lru_cache
 from typing import Any, Iterable, List, Mapping, Optional, Tuple, Union
 
 from airbyte_cdk.models import SyncMode
-from airbyte_cdk.sources import AbstractSource, Source
-from airbyte_cdk.sources.message import MessageRepository
+from airbyte_cdk.sources import Source
 from airbyte_cdk.sources.streams import Stream
 from airbyte_cdk.sources.streams.availability_strategy import AvailabilityStrategy
-from airbyte_cdk.sources.streams.concurrent.abstract_stream import AbstractStream, FieldPath
+from airbyte_cdk.sources.streams.concurrent.abstract_stream import AbstractStream
 from airbyte_cdk.sources.streams.concurrent.availability_strategy import AbstractAvailabilityStrategy
-from airbyte_cdk.sources.streams.concurrent.error_message_parser import ErrorMessageParser
-from airbyte_cdk.sources.streams.concurrent.partitions.partition import Partition
-from airbyte_cdk.sources.streams.concurrent.partitions.partition_generator import PartitionGenerator
-from airbyte_cdk.sources.streams.concurrent.partitions.record import Record
-from airbyte_cdk.sources.streams.concurrent.thread_based_concurrent_stream import ThreadBasedConcurrentStream
 from airbyte_cdk.sources.streams.core import StreamData
 from airbyte_cdk.sources.utils.slice_logger import SliceLogger
 from deprecated.classic import deprecated
@@ -37,61 +29,10 @@
     The default implementations define restrictions imposed on Streams migrated to the new interface. For instance, only source-defined cursors are supported.
     """
 
-    @classmethod
-    def create_from_legacy_stream(cls, stream: Stream, source: AbstractSource, max_workers: int) -> Stream:
+    def __init__(self, stream: AbstractStream):
         """
-        Create a ConcurrentStream from a legacy Stream.
-        :param source: The source
-        :param stream: The stream
-        :param max_workers: The maximum number of worker thread to use
-        :return:
+        :param stream: The underlying AbstractStream
         """
-        pk = cls._get_primary_key_from_stream(stream.primary_key)
-
-        if isinstance(stream.cursor_field, list):
-            if len(stream.cursor_field) > 1:
-                raise ValueError(f"Nested cursor fields are not supported. Got {stream.cursor_field} for {stream.name}")
-            elif len(stream.cursor_field) == 0:
-                cursor_field = None
-            else:
-                cursor_field = stream.cursor_field[0]
-        else:
-            cursor_field = stream.cursor_field
-
-        if not source.message_repository:
-            raise ValueError(
-                "A message repository is required to emit non-record messages. Please set the message repository on the source."
-            )
-
-        message_repository = source.message_repository
-        return StreamFacade(
-            ThreadBasedConcurrentStream(
-                partition_generator=LegacyPartitionGenerator(stream, message_repository),
-                max_workers=max_workers,
-                name=stream.name,
-                json_schema=stream.get_json_schema(),
-                availability_strategy=LegacyAvailabilityStrategy(stream, source),
-                primary_key=pk,
-                cursor_field=cursor_field,
-                error_display_message_parser=LegacyErrorMessageParser(stream),
-                slice_logger=source._slice_logger,
-                message_repository=message_repository,
-            )
-        )
-
-    @classmethod
-    def _get_primary_key_from_stream(cls, stream_primary_key: Optional[Union[str, List[str], List[List[str]]]]) -> Optional[FieldPath]:
-        if stream_primary_key is None or isinstance(stream_primary_key, str):
-            return stream_primary_key
-        elif isinstance(stream_primary_key, list):
-            if len(stream_primary_key) > 0 and all(isinstance(k, str) for k in stream_primary_key):
-                return stream_primary_key  # type: ignore # We verified all items in the list are strings
-            else:
-                raise ValueError(f"Nested primary keys are not supported. Found {stream_primary_key}")
-        else:
-            raise ValueError(f"Invalid type for primary key: {stream_primary_key}")
-
-    def __init__(self, stream: AbstractStream):
         self._stream = stream
 
     def read_full_refresh(
@@ -175,119 +116,6 @@
         return self._stream.get_error_display_message(exception)
 
 
-class LegacyPartition(Partition):
-    """
-    This class acts as an adapter between the new Partition interface and the legacy stream_slice "interface"
-
-    LegacyPartitions are instantiated from a Stream and a stream_slice.
-
-    This class can be used to help enable concurrency on existing connectors without having to rewrite everything as AbstractStream.
-    In the long-run, it would be preferable to update the connectors, but we don't have the tooling or need to justify the effort at this time.
-    """
-
-    def __init__(self, stream: Stream, _slice: Optional[Mapping[str, Any]], message_repository: MessageRepository):
-        """
-        :param stream: The stream to delegate to
-        :param _slice: The partition's stream_slice
-        :param message_repository: The message repository to use to emit non-record messages
-        """
-        self._stream = stream
-        self._slice = _slice
-        self._message_repository = message_repository
-
-    def read(self) -> Iterable[Record]:
-        """
-        Read messages from the stream.
-        If the StreamData is a Mapping, it will be converted to a Record.
-        Otherwise, the message will be emitted on the message repository.
-        """
-        for record_data in self._stream.read_records(sync_mode=SyncMode.full_refresh, stream_slice=copy.deepcopy(self._slice)):
-            if isinstance(record_data, Mapping):
-                yield Record(record_data)
-            else:
-                self._message_repository.emit_message(record_data)
-
-    def to_slice(self) -> Optional[Mapping[str, Any]]:
-        return self._slice
-
-    def __hash__(self) -> int:
-        if self._slice:
-            # Convert the slice to a string so that it can be hashed
-            s = json.dumps(self._slice, sort_keys=True)
-            return hash((self._stream.name, s))
-        else:
-            return hash(self._stream.name)
-
-    def __repr__(self) -> str:
-        return f"LegacyPartition({self._stream.name}, {self._slice})"
-
-
-class LegacyPartitionGenerator(PartitionGenerator):
-    """
-    This class acts as an adapter between the new PartitionGenerator and Stream.stream_slices
-
-    This class can be used to help enable concurrency on existing connectors without having to rewrite everything as AbstractStream.
-    In the long-run, it would be preferable to update the connectors, but we don't have the tooling or need to justify the effort at this time.
-    """
-
-    def __init__(self, stream: Stream, message_repository: MessageRepository):
-        """
-        :param stream: The stream to delegate to
-        :param message_repository: The message repository to use to emit non-record messages
-        """
-        self.message_repository = message_repository
-        self._stream = stream
-
-    def generate(self, sync_mode: SyncMode) -> Iterable[Partition]:
-        for s in self._stream.stream_slices(sync_mode=sync_mode):
-            yield LegacyPartition(self._stream, copy.deepcopy(s), self.message_repository)
-
-
-@deprecated("This class is experimental. Use at your own risk.")
-class LegacyAvailabilityStrategy(AbstractAvailabilityStrategy):
-    """
-    This class acts as an adapter between the existing AvailabilityStrategy and the new AbstractAvailabilityStrategy.
-    LegacyAvailabilityStrategy is instantiated with a Stream and a Source to allow the existing AvailabilityStrategy to be used with the new AbstractAvailabilityStrategy interface.
-
-    A more convenient implementation would not depend on the docs URL instead of the Source itself, and would support running on an AbstractStream instead of only on a Stream.
-
-    This class can be used to help enable concurrency on existing connectors without having to rewrite everything as AbstractStream and AbstractAvailabilityStrategy.
-    In the long-run, it would be preferable to update the connectors, but we don't have the tooling or need to justify the effort at this time.
-    """
-
-    def __init__(self, stream: Stream, source: Source):
-        """
-        :param stream: The stream to delegate to
-        :param source: The source to delegate to
-        """
-        self._stream = stream
-        self._source = source
-
-    def check_availability(self, logger: logging.Logger) -> Tuple[bool, Optional[str]]:
-        return self._stream.check_availability(logger, self._source)
-
-
-class LegacyErrorMessageParser(ErrorMessageParser):
-    """
-    This class acts as an adapter between the new ErrorMessageParser interface and the legacy Stream interface
-
-    This class can be used to help enable concurrency on existing connectors without having to rewrite everything as AbstractStream.
-    In the long-run, it would be preferable to update the connectors, but we don't have the tooling or need to justify the effort at this time.
-    """
-
-    def __init__(self, stream: Stream):
-        """
-        :param stream: The stream to delegate to
-        """
-        self._stream = stream
-
-    def get_error_display_message(self, exception: BaseException) -> Optional[str]:
-        """
-        Always delegate to the stream's get_error_display_message method.
-        """
-        return self._stream.get_error_display_message(exception)
-
-
 @deprecated("This class is experimental. Use at your own risk.")
 class AvailabilityStrategyFacade(AvailabilityStrategy):
     def __init__(self, abstract_availability_strategy: AbstractAvailabilityStrategy):
@@ -300,11 +128,7 @@
         Important to note that the stream and source parameters are not used by the underlying AbstractAvailabilityStrategy.
 
         :param stream: (unused)
-<<<<<<< HEAD
-        :param logger: logger object to use
-=======
         :param logger: logger object ot use
->>>>>>> 0d1afbdc
         :param source: (unused)
         :return: A tuple of (boolean, str). If boolean is true, then the stream
         """
