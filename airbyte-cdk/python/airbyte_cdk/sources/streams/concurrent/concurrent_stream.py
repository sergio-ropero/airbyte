--- conflicted
+++ resolved
@@ -153,10 +153,7 @@
 
     @property
     def source_defined_cursor(self) -> bool:
-<<<<<<< HEAD
         return True
-=======
-        raise NotImplementedError
 
     @property
     def supports_incremental(self) -> bool:
@@ -164,5 +161,4 @@
         :return: True if this stream supports incrementally reading data
         """
         # Incremental reads are not supported yet. This override should be deleted when incremental reads are supported.
-        return False
->>>>>>> 4a16d571
+        return False