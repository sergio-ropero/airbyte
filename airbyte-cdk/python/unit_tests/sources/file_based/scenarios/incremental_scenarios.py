--- conflicted
+++ resolved
@@ -37,10 +37,6 @@
         )
         .set_file_type("csv")
     )
-<<<<<<< HEAD
-    .set_file_type("csv")
-=======
->>>>>>> 46715f1d
     .set_incremental_scenario_config(
         IncrementalScenarioConfig(
             input_state=[
@@ -52,11 +48,7 @@
                         },
                         "stream_descriptor": {"name": "stream1"},
                     },
-<<<<<<< HEAD
-                }
-=======
-                },
->>>>>>> 46715f1d
+                },
             ],
         )
     )
@@ -146,10 +138,6 @@
         )
         .set_file_type("csv")
     )
-<<<<<<< HEAD
-    .set_file_type("csv")
-=======
->>>>>>> 46715f1d
     .set_incremental_scenario_config(
         IncrementalScenarioConfig(
             input_state=[
@@ -161,11 +149,7 @@
                         },
                         "stream_descriptor": {"name": "stream1"},
                     },
-<<<<<<< HEAD
-                }
-=======
-                },
->>>>>>> 46715f1d
+                },
             ],
         )
     )
@@ -237,10 +221,6 @@
         )
         .set_file_type("csv")
     )
-<<<<<<< HEAD
-    .set_file_type("csv")
-=======
->>>>>>> 46715f1d
     .set_incremental_scenario_config(
         IncrementalScenarioConfig(
             input_state=[
@@ -252,11 +232,7 @@
                         },
                         "stream_descriptor": {"name": "stream1"},
                     },
-<<<<<<< HEAD
-                }
-=======
-                },
->>>>>>> 46715f1d
+                },
             ],
         )
     )
