--- conflicted
+++ resolved
@@ -19,11 +19,6 @@
     InterpolatedRequestOptionsProvider,
 )
 from airbyte_cdk.sources.declarative.requesters.requester import HttpMethod
-<<<<<<< HEAD
-from airbyte_cdk.sources.declarative.requesters.retriers.chain_retrier import ChainRetrier
-from airbyte_cdk.sources.declarative.requesters.retriers.default_retrier import DefaultRetrier
-=======
->>>>>>> 45df5d9d
 from airbyte_cdk.sources.declarative.retrievers.simple_retriever import SimpleRetriever
 from airbyte_cdk.sources.declarative.schema.json_schema import JsonSchema
 from airbyte_cdk.sources.declarative.stream_slicers.datetime_stream_slicer import DatetimeStreamSlicer
@@ -272,25 +267,6 @@
     assert component._name == "lists"
 
 
-<<<<<<< HEAD
-def test_create_chain_retrier():
-    content = """
-        retrier:
-          class_name: "airbyte_cdk.sources.declarative.requesters.retriers.chain_retrier.ChainRetrier"
-          retriers:
-            - retry_response_filter:
-                predicate: "{{ 'code' in decoded_response }}"
-            - retry_response_filter:
-                http_codes: [ 403 ]
-    """
-    config = parser.parse(content)
-    component = factory.create_component(config["retrier"], input_config)()
-    assert len(component._retriers) == 2
-    assert isinstance(component._retriers[0], DefaultRetrier)
-    assert component._retriers[0]._retry_response_filter._predicate._condition == "{{ 'code' in decoded_response }}"
-    assert component._retriers[1]._retry_response_filter._http_codes == [403]
-    assert isinstance(component, ChainRetrier)
-=======
 def test_create_composite_error_handler():
     content = """
         error_handler:
@@ -310,7 +286,6 @@
     assert component._error_handlers[0]._response_filters[0]._predicate._condition == "{{ 'code' in decoded_response }}"
     assert component._error_handlers[1]._response_filters[0]._http_codes == [403]
     assert isinstance(component, CompositeErrorHandler)
->>>>>>> 45df5d9d
 
 
 def test_full_config_with_defaults():
