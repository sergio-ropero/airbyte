--- conflicted
+++ resolved
@@ -4,11 +4,7 @@
 resources:
   - airbyte-minio.yaml
   - bootloader.yaml
-<<<<<<< HEAD
-  #- connector-builder.yaml #FIXME uncomment this when enabling the connector-builder
-=======
   #- connector-builder-server.yaml #FIXME uncomment this when enabling the connector-builder
->>>>>>> c72b75e6
   - cron.yaml
   - db.yaml
   - pod-sweeper.yaml
