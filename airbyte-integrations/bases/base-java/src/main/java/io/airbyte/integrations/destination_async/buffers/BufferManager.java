--- conflicted
+++ resolved
@@ -73,18 +73,10 @@
     final var queueInfo = new StringBuilder().append("QUEUE INFO").append(System.lineSeparator());
 
     queueInfo
-<<<<<<< HEAD
         .append(String.format("  Global Mem Manager -- max: %s in megabytes, allocated: %s in bytes (%s MB)",
             (double) memoryManager.getMaxMemoryBytes() / 1024 / 1024,
             (double) memoryManager.getCurrentMemoryBytes() / 1024 / 1024,
             (double) memoryManager.getCurrentMemoryBytes() / 1024 / 1024))
-=======
-        .append(String.format("  Global Mem Manager -- max: %s, allocated: %s (%s MB), %% used: %s",
-            FileUtils.byteCountToDisplaySize(memoryManager.getMaxMemoryBytes()),
-            FileUtils.byteCountToDisplaySize(memoryManager.getCurrentMemoryBytes()),
-            (double) memoryManager.getCurrentMemoryBytes() / 1024 / 1024,
-            (double) memoryManager.getCurrentMemoryBytes() / memoryManager.getMaxMemoryBytes()))
->>>>>>> df562bb7
         .append(System.lineSeparator());
 
     queueInfo
