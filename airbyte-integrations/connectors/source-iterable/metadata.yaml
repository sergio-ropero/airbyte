--- conflicted
+++ resolved
@@ -10,11 +10,7 @@
   connectorSubtype: api
   connectorType: source
   definitionId: 2e875208-0c0b-4ee4-9e92-1cb3156ea799
-<<<<<<< HEAD
-  dockerImageTag: 0.4.2
-=======
   dockerImageTag: 0.5.0
->>>>>>> f96d9f16
   dockerRepository: airbyte/source-iterable
   documentationUrl: https://docs.airbyte.com/integrations/sources/iterable
   githubIssueLabel: source-iterable
