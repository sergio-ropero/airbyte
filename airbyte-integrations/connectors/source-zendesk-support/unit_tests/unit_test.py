#
# Copyright (c) 2023 Airbyte, Inc., all rights reserved.
#


import calendar
import copy
import re
from datetime import datetime
from unittest.mock import patch
from urllib.parse import parse_qsl, urlparse

import pendulum
import pytest
import pytz
import requests
from airbyte_cdk import AirbyteLogger
from source_zendesk_support.source import BasicApiTokenAuthenticator, SourceZendeskSupport
from source_zendesk_support.streams import (
    DATETIME_FORMAT,
    END_OF_STREAM_KEY,
    LAST_END_TIME_KEY,
    AccountAttributes,
    AttributeDefinitions,
    AuditLogs,
    BaseZendeskSupportStream,
    Brands,
    CustomRoles,
    GroupMemberships,
    Groups,
    Macros,
    OrganizationFields,
    OrganizationMemberships,
    Organizations,
    PostCommentVotes,
    Posts,
    SatisfactionRatings,
    Schedules,
    SlaPolicies,
    SourceZendeskIncrementalExportStream,
    Tags,
    TicketAudits,
    TicketComments,
    TicketFields,
    TicketForms,
    TicketMetricEvents,
    TicketMetrics,
    Tickets,
    TicketSkips,
    Users,
    UserSettingsStream,
)
from test_data.data import TICKET_EVENTS_STREAM_RESPONSE
from utils import read_full_refresh

# prepared config
STREAM_ARGS = {
    "subdomain": "sandbox",
    "start_date": "2021-06-01T00:00:00Z",
    "authenticator": BasicApiTokenAuthenticator("test@airbyte.io", "api_token"),
}

# raw config
TEST_CONFIG = {
    "subdomain": "sandbox",
    "start_date": "2021-06-01T00:00:00Z",
    "credentials": {"credentials": "api_token", "email": "integration-test@airbyte.io", "api_token": "api_token"},
}

# raw config oauth
TEST_CONFIG_OAUTH = {
    "subdomain": "sandbox",
    "start_date": "2021-06-01T00:00:00Z",
    "credentials": {"credentials": "oauth2.0", "access_token": "test_access_token"},
}

DATETIME_STR = "2021-07-22T06:55:55Z"
DATETIME_FROM_STR = datetime.strptime(DATETIME_STR, DATETIME_FORMAT)
STREAM_URL = "https://subdomain.zendesk.com/api/v2/stream.json?&start_time=1647532987&page=1"
URL_BASE = "https://sandbox.zendesk.com/api/v2/"


def snake_case(name):
    s1 = re.sub("(.)([A-Z][a-z]+)", r"\1_\2", name)
    return re.sub("([a-z0-9])([A-Z])", r"\1_\2", s1).lower()


def test_date_time_format():
    assert DATETIME_FORMAT == "%Y-%m-%dT%H:%M:%SZ"


def test_last_end_time_key():
    assert LAST_END_TIME_KEY == "_last_end_time"


def test_end_of_stream_key():
    assert END_OF_STREAM_KEY == "end_of_stream"


def test_token_authenticator():
    # we expect base64 from creds input
    expected = "dGVzdEBhaXJieXRlLmlvL3Rva2VuOmFwaV90b2tlbg=="
    result = BasicApiTokenAuthenticator("test@airbyte.io", "api_token")
    assert result._token == expected


@pytest.mark.parametrize(
    "config",
    [(TEST_CONFIG), (TEST_CONFIG_OAUTH)],
    ids=["api_token", "oauth"],
)
def test_convert_config2stream_args(config):
    result = SourceZendeskSupport().convert_config2stream_args(config)
    assert "authenticator" in result


@pytest.mark.parametrize(
    "config, expected",
    [(TEST_CONFIG, "aW50ZWdyYXRpb24tdGVzdEBhaXJieXRlLmlvL3Rva2VuOmFwaV90b2tlbg=="), (TEST_CONFIG_OAUTH, "test_access_token")],
    ids=["api_token", "oauth"],
)
def test_get_authenticator(config, expected):
    # we expect base64 from creds input
    result = SourceZendeskSupport().get_authenticator(config=config)
    assert result._token == expected


@pytest.mark.parametrize(
    "response, start_date, check_passed",
    [({"active_features": {"organization_access_enabled": True}}, "2020-01-01T00:00:00Z", True), ({}, "2020-01-00T00:00:00Z", False)],
    ids=["check_successful", "invalid_start_date"],
)
def test_check(response, start_date, check_passed):
    config = copy.deepcopy(TEST_CONFIG)
    config["start_date"] = start_date
    with patch.object(UserSettingsStream, "get_settings", return_value=response) as mock_method:
        ok, _ = SourceZendeskSupport().check_connection(logger=AirbyteLogger, config=config)
        assert check_passed == ok
        if ok:
            mock_method.assert_called()


@pytest.mark.parametrize(
    "ticket_forms_response, status_code, expected_n_streams, expected_warnings, reason",
    [
<<<<<<< HEAD
        ({"ticket_forms": [{"id": 1, "updated_at": "2021-07-08T00:05:45Z"}]}, 200, 28, []),
        (
            {"error": "Not sufficient permissions"},
            403,
            25,
            ["Skipping stream ticket_forms: Check permissions, error message: Not sufficient permissions."],
        )
=======
        ('{"ticket_forms": [{"id": 1, "updated_at": "2021-07-08T00:05:45Z"}]}', 200, 27, [], None),
        (
                '{"error": "Not sufficient permissions"}',
                403,
                24,
                ["Skipping stream ticket_forms: Check permissions, error message: Not sufficient permissions."],
                None
        ),
        (
                '',
                404,
                24,
                ["Skipping stream ticket_forms: Check permissions, error message: {'title': 'Not Found', 'message': 'Received empty JSON response'}."],
                'Not Found'
        ),
>>>>>>> b277cd37
    ],
    ids=["forms_accessible", "forms_inaccessible", "forms_not_exists"],
)
def test_full_access_streams(caplog, requests_mock, ticket_forms_response, status_code, expected_n_streams, expected_warnings, reason):
    requests_mock.get("/api/v2/ticket_forms", status_code=status_code, text=ticket_forms_response, reason=reason)
    result = SourceZendeskSupport().streams(config=TEST_CONFIG)
    assert len(result) == expected_n_streams
    logged_warnings = iter([record for record in caplog.records if record.levelname == "ERROR"])
    for msg in expected_warnings:
        assert msg in next(logged_warnings).message


@pytest.fixture(autouse=True)
def time_sleep_mock(mocker):
    time_mock = mocker.patch("time.sleep", lambda x: None)
    yield time_mock


def test_str2datetime():
    expected = datetime.strptime(DATETIME_STR, DATETIME_FORMAT)
    output = BaseZendeskSupportStream.str2datetime(DATETIME_STR)
    assert output == expected


def test_datetime2str():
    expected = datetime.strftime(DATETIME_FROM_STR.replace(tzinfo=pytz.UTC), DATETIME_FORMAT)
    output = BaseZendeskSupportStream.datetime2str(DATETIME_FROM_STR)
    assert output == expected


def test_str2unixtime():
    expected = calendar.timegm(DATETIME_FROM_STR.utctimetuple())
    output = BaseZendeskSupportStream.str2unixtime(DATETIME_STR)
    assert output == expected


def test_check_start_time_param():
    expected = 1626936955
    start_time = calendar.timegm(pendulum.parse(DATETIME_STR).utctimetuple())
    output = SourceZendeskIncrementalExportStream.check_start_time_param(start_time)
    assert output == expected


@pytest.mark.parametrize(
    "stream_state, expected",
    [
        # valid state, expect the value of the state
        ({"updated_at": "2022-04-01"}, 1648771200),
        # invalid state, expect the start_date from STREAM_ARGS
        ({"updated_at": ""}, 1622505600),
        ({"updated_at": None}, 1622505600),
        ({"missing_cursor": "2022-04-01"}, 1622505600),
    ],
    ids=["state present", "empty string in state", "state is None", "cursor is not in the state object"],
)
def test_check_stream_state(stream_state, expected):
    result = Tickets(**STREAM_ARGS).check_stream_state(stream_state)
    assert result == expected


def test_parse_response_from_empty_json(requests_mock):
    requests_mock.get(STREAM_URL, text="", status_code=403)
    test_response = requests.get(STREAM_URL)
    output = Schedules(**STREAM_ARGS).parse_response(test_response, {})
    assert list(output) == []


def test_parse_response(requests_mock):
    requests_mock.get(STREAM_URL, json=TICKET_EVENTS_STREAM_RESPONSE)
    test_response = requests.get(STREAM_URL)
    output = TicketComments(**STREAM_ARGS).parse_response(test_response)
    # get the first parsed element from generator
    parsed_output = list(output)[0]
    # check, if we have all transformations correctly
    for entity in TicketComments.list_entities_from_event:
        assert True if entity in parsed_output else False


class TestAllStreams:
    @pytest.mark.parametrize(
        "expected_stream_cls",
        [
            (AuditLogs),
            (GroupMemberships),
            (Groups),
            (Macros),
            (Organizations),
            (OrganizationFields),
            (Posts),
            (OrganizationMemberships),
            (SatisfactionRatings),
            (SlaPolicies),
            (Tags),
            (TicketAudits),
            (TicketComments),
            (TicketFields),
            (TicketForms),
            (TicketMetrics),
            (TicketSkips),
            (TicketMetricEvents),
            (Tickets),
            (Users),
            (Brands),
            (CustomRoles),
            (Schedules),
            (AccountAttributes),
            (AttributeDefinitions),
        ],
        ids=[
            "AuditLogs",
            "GroupMemberships",
            "Groups",
            "Macros",
            "Organizations",
            "OrganizationFields",
            "Posts",
            "OrganizationMemberships",
            "SatisfactionRatings",
            "SlaPolicies",
            "Tags",
            "TicketAudits",
            "TicketComments",
            "TicketFields",
            "TicketForms",
            "TicketMetrics",
            "TicketSkips",
            "TicketMetricEvents",
            "Tickets",
            "Users",
            "Brands",
            "CustomRoles",
            "Schedules",
            "AccountAttributes",
            "AttributeDefinitions",
        ],
    )
    def test_streams(self, expected_stream_cls):
        with patch.object(TicketForms, "read_records", return_value=[{}]) as mocked_records:
            streams = SourceZendeskSupport().streams(TEST_CONFIG)
            mocked_records.assert_called()
            for stream in streams:
                if expected_stream_cls in streams:
                    assert isinstance(stream, expected_stream_cls)

    @pytest.mark.parametrize(
        "stream_cls, expected",
        [
            (AuditLogs, "audit_logs"),
            (GroupMemberships, "group_memberships"),
            (Groups, "groups"),
            (Macros, "macros"),
            (Organizations, "organizations"),
            (OrganizationFields, "organization_fields"),
            (Posts, "community/posts"),
            (OrganizationMemberships, "organization_memberships"),
            (SatisfactionRatings, "satisfaction_ratings"),
            (SlaPolicies, "slas/policies.json"),
            (Tags, "tags"),
            (TicketAudits, "ticket_audits"),
            (TicketComments, "incremental/ticket_events.json"),
            (TicketFields, "ticket_fields"),
            (TicketForms, "ticket_forms"),
            (TicketMetrics, "ticket_metrics"),
            (TicketSkips, "skips.json"),
            (TicketMetricEvents, "incremental/ticket_metric_events"),
            (Tickets, "incremental/tickets/cursor.json"),
            (Users, "incremental/users/cursor.json"),
            (Brands, "brands"),
            (CustomRoles, "custom_roles"),
            (Schedules, "business_hours/schedules.json"),
            (AccountAttributes, "routing/attributes"),
            (AttributeDefinitions, "routing/attributes/definitions"),
        ],
        ids=[
            "AuditLogs",
            "GroupMemberships",
            "Groups",
            "Macros",
            "Organizations",
            "OrganizationFields",
            "Posts",
            "OrganizationMemberships",
            "SatisfactionRatings",
            "SlaPolicies",
            "Tags",
            "TicketAudits",
            "TicketComments",
            "TicketFields",
            "TicketForms",
            "TicketMetrics",
            "TicketSkips",
            "TicketMetricEvents",
            "Tickets",
            "Users",
            "Brands",
            "CustomRoles",
            "Schedules",
            "AccountAttributes",
            "AttributeDefinitions",
        ],
    )
    def test_path(self, stream_cls, expected):
        stream = stream_cls(**STREAM_ARGS)
        result = stream.path()
        assert result == expected


class TestSourceZendeskSupportStream:
    @pytest.mark.parametrize(
        "stream_cls",
        [
            (Macros),
            (Organizations),
            (OrganizationFields),
            (Posts),
            (Groups),
            (SatisfactionRatings),
            (TicketFields),
            (TicketMetrics),
        ],
        ids=[
            "Macros",
            "Organizations",
            "OrganizationFields",
            "Posts",
            "Groups",
            "SatisfactionRatings",
            "TicketFields",
            "TicketMetrics",
        ],
    )
    def test_parse_response(self, requests_mock, stream_cls):
        stream = stream_cls(**STREAM_ARGS)
        stream_name = snake_case(stream.__class__.__name__)
        expected = [{"updated_at": "2022-03-17T16:03:07Z"}]
        requests_mock.get(STREAM_URL, json={stream_name: expected})
        test_response = requests.get(STREAM_URL)
        output = list(stream.parse_response(test_response, None))
        assert expected == output

    @pytest.mark.parametrize(
        "stream_cls",
        [
            (Macros),
            (Organizations),
            (OrganizationFields),
            (Posts),
            (Groups),
            (SatisfactionRatings),
            (TicketFields),
            (TicketMetrics),
        ],
        ids=[
            "Macros",
            "Organizations",
            "OrganizationFields",
            "Posts",
            "Groups",
            "SatisfactionRatings",
            "TicketFields",
            "TicketMetrics",
        ],
    )
    def test_url_base(self, stream_cls):
        stream = stream_cls(**STREAM_ARGS)
        result = stream.url_base
        assert result == URL_BASE

    @pytest.mark.parametrize(
        "stream_cls, current_state, last_record, expected",
        [
            (Macros, {}, {"updated_at": "2022-03-17T16:03:07Z"}, {"updated_at": "2022-03-17T16:03:07Z"}),
            (Posts, {}, {"updated_at": "2022-03-17T16:03:07Z"}, {"updated_at": "2022-03-17T16:03:07Z"}),
            (
                    Organizations,
                    {"updated_at": "2022-03-17T16:03:07Z"},
                    {"updated_at": "2023-03-17T16:03:07Z"},
                    {"updated_at": "2023-03-17T16:03:07Z"},
            ),
            (OrganizationFields, {}, {"updated_at": "2022-03-17T16:03:07Z"}, {"updated_at": "2022-03-17T16:03:07Z"}),
            (Groups, {}, {"updated_at": "2022-03-17T16:03:07Z"}, {"updated_at": "2022-03-17T16:03:07Z"}),
            (SatisfactionRatings, {}, {"updated_at": "2022-03-17T16:03:07Z"}, {"updated_at": "2022-03-17T16:03:07Z"}),
            (TicketFields, {}, {"updated_at": "2022-03-17T16:03:07Z"}, {"updated_at": "2022-03-17T16:03:07Z"}),
            (TicketMetrics, {}, {"updated_at": "2022-03-17T16:03:07Z"}, {"updated_at": "2022-03-17T16:03:07Z"}),
        ],
        ids=[
            "Macros",
            "Posts",
            "Organizations",
            "OrganizationFields",
            "Groups",
            "SatisfactionRatings",
            "TicketFields",
            "TicketMetrics",
        ],
    )
    def test_get_updated_state(self, stream_cls, current_state, last_record, expected):
        stream = stream_cls(**STREAM_ARGS)
        result = stream.get_updated_state(current_state, last_record)
        assert expected == result

    @pytest.mark.parametrize(
        "stream_cls, expected",
        [
            (Macros, None),
            (Posts, None),
            (Organizations, None),
            (OrganizationFields, None),
            (Groups, None),
            (TicketFields, None),
        ],
        ids=[
            "Macros",
            "Posts",
            "Organizations",
            "OrganizationFields",
            "Groups",
            "TicketFields",
        ],
    )
    def test_next_page_token(self, stream_cls, expected, mocker):
        stream = stream_cls(**STREAM_ARGS)
        posts_response = mocker.Mock()
        posts_response.json.return_value = {"next_page": None}
        result = stream.next_page_token(response=posts_response)
        assert expected == result

    @pytest.mark.parametrize(
        "stream_cls, expected",
        [
            (Macros, {"start_time": 1622505600}),
            (Organizations, {"start_time": 1622505600}),
            (OrganizationFields, {"start_time": 1622505600}),
            (Groups, {"start_time": 1622505600}),
            (TicketFields, {"start_time": 1622505600}),
        ],
        ids=[
            "Macros",
            "Organizations",
            "OrganizationFields",
            "Groups",
            "TicketFields",
        ],
    )
    def test_request_params(self, stream_cls, expected):
        stream = stream_cls(**STREAM_ARGS)
        result = stream.request_params(stream_state={})
        assert expected == result


class TestSourceZendeskSupportFullRefreshStream:
    @pytest.mark.parametrize(
        "stream_cls",
        [
            (Tags),
            (SlaPolicies),
            (Brands),
            (CustomRoles),
            (Schedules),
            (UserSettingsStream),
            (AccountAttributes),
            (AttributeDefinitions)
        ],
        ids=[
            "Tags",
            "SlaPolicies",
            "Brands",
            "CustomRoles",
            "Schedules",
            "UserSettingsStream",
            "AccountAttributes",
            "AttributeDefinitions",
        ],
    )
    def test_url_base(self, stream_cls):
        stream = stream_cls(**STREAM_ARGS)
        result = stream.url_base
        assert result == URL_BASE

    @pytest.mark.parametrize(
        "stream_cls",
        [
            (Tags),
            (SlaPolicies),
            (Brands),
            (CustomRoles),
            (Schedules),
            (UserSettingsStream),
            (AccountAttributes),
            (AttributeDefinitions),
        ],
        ids=[
            "Tags",
            "SlaPolicies",
            "Brands",
            "CustomRoles",
            "Schedules",
            "UserSettingsStream",
            "AccountAttributes",
            "AttributeDefinitions",
        ],
    )
    def test_next_page_token(self, requests_mock, stream_cls):
        stream = stream_cls(**STREAM_ARGS)
        stream_name = snake_case(stream.__class__.__name__)
        requests_mock.get(STREAM_URL, json={stream_name: {}})
        test_response = requests.get(STREAM_URL)
        output = stream.next_page_token(test_response)
        assert output is None

    @pytest.mark.parametrize(
        "stream_cls, expected_params",
        [
            (Tags, {"page[size]": 100}),
            (SlaPolicies, {}),
            (Brands, {"page[size]": 100}),
            (CustomRoles, {}),
            (Schedules, {"page[size]": 100}),
            (UserSettingsStream, {}),
            (AccountAttributes, {}),
            (AttributeDefinitions, {}),
        ],
        ids=[
            "Tags",
            "SlaPolicies",
            "Brands",
            "CustomRoles",
            "Schedules",
            "UserSettingsStream",
            "AccountAttributes",
            "AttributeDefinitions",
        ],
    )
    def test_request_params(self, stream_cls, expected_params):
        stream = stream_cls(**STREAM_ARGS)
        result = stream.request_params(next_page_token=None, stream_state=None)
        assert expected_params == result


class TestSourceZendeskSupportCursorPaginationStream:
    @pytest.mark.parametrize(
        "stream_cls, current_state, last_record, expected",
        [
            (GroupMemberships, {}, {"updated_at": "2022-03-17T16:03:07Z"}, {"updated_at": "2022-03-17T16:03:07Z"}),
            (TicketForms, {}, {"updated_at": "2023-03-17T16:03:07Z"}, {"updated_at": "2023-03-17T16:03:07Z"}),
            (TicketMetricEvents, {}, {"time": "2024-03-17T16:03:07Z"}, {"time": "2024-03-17T16:03:07Z"}),
            (TicketAudits, {}, {"created_at": "2025-03-17T16:03:07Z"}, {"created_at": "2025-03-17T16:03:07Z"}),
            (OrganizationMemberships, {}, {"updated_at": "2025-03-17T16:03:07Z"}, {"updated_at": "2025-03-17T16:03:07Z"}),
            (TicketSkips, {}, {"updated_at": "2025-03-17T16:03:07Z"}, {"updated_at": "2025-03-17T16:03:07Z"}),
        ],
        ids=[
            "GroupMemberships",
            "TicketForms",
            "TicketMetricEvents",
            "TicketAudits",
            "OrganizationMemberships",
            "TicketSkips",
        ],
    )
    def test_get_updated_state(self, stream_cls, current_state, last_record, expected):
        stream = stream_cls(**STREAM_ARGS)
        result = stream.get_updated_state(current_state, last_record)
        assert expected == result

    @pytest.mark.parametrize(
        "stream_cls, response, expected",
        [
            (GroupMemberships, {}, None),
            (TicketForms, {}, None),
            (TicketMetricEvents, {
                "meta": {"has_more": True, "after_cursor": "<after_cursor>", "before_cursor": "<before_cursor>"},
                "links": {
                    "prev": "https://subdomain.zendesk.com/api/v2/ticket_metrics.json?page%5Bbefore%5D=<before_cursor>%3D&page%5Bsize%5D=2",
                    "next": "https://subdomain.zendesk.com/api/v2/ticket_metrics.json?page%5Bafter%5D=<after_cursor>%3D&page%5Bsize%5D=2",
                },
            },
             {"page[after]": "<after_cursor>"}),
            (TicketAudits, {}, None),
            (
                    TicketMetrics,
                    {
                        "meta": {"has_more": True, "after_cursor": "<after_cursor>", "before_cursor": "<before_cursor>"},
                        "links": {
                            "prev": "https://subdomain.zendesk.com/api/v2/ticket_metrics.json?page%5Bbefore%5D=<before_cursor>%3D&page%5Bsize%5D=2",
                            "next": "https://subdomain.zendesk.com/api/v2/ticket_metrics.json?page%5Bafter%5D=<after_cursor>%3D&page%5Bsize%5D=2",
                        },
                    },
                    {"page[after]": "<after_cursor>"},
            ),
            (SatisfactionRatings, {}, None),
            (
                    OrganizationMemberships,
                    {
                        "meta": {"has_more": True, "after_cursor": "<after_cursor>", "before_cursor": "<before_cursor>"},
                        "links": {
                            "prev": "https://subdomain.zendesk.com/api/v2/ticket_metrics.json?page%5Bbefore%5D=<before_cursor>%3D&page%5Bsize%5D=2",
                            "next": "https://subdomain.zendesk.com/api/v2/ticket_metrics.json?page%5Bafter%5D=<after_cursor>%3D&page%5Bsize%5D=2",
                        },
                    },
                    {"page[after]": "<after_cursor>"},
            ),
            (
                    TicketSkips,
                    {
                        "meta": {"has_more": True, "after_cursor": "<after_cursor>", "before_cursor": "<before_cursor>"},
                        "links": {
                            "prev": "https://subdomain.zendesk.com/api/v2/ticket_metrics.json?page%5Bbefore%5D=<before_cursor>%3D&page%5Bsize%5D=2",
                            "next": "https://subdomain.zendesk.com/api/v2/ticket_metrics.json?page%5Bafter%5D=<after_cursor>%3D&page%5Bsize%5D=2",
                        },
                    },
                    {"page[after]": "<after_cursor>"},
            ),

        ],
        ids=[
            "GroupMemberships",
            "TicketForms",
            "TicketMetricEvents",
            "TicketAudits",
            "TicketMetrics",
            "SatisfactionRatings",
            "OrganizationMemberships",
            "TicketSkips",
        ],
    )
    def test_next_page_token(self, requests_mock, stream_cls, response, expected):
        stream = stream_cls(**STREAM_ARGS)
        requests_mock.get(STREAM_URL, json=response)
        test_response = requests.get(STREAM_URL)
        output = stream.next_page_token(test_response)
        assert output == expected

    @pytest.mark.parametrize(
        "stream_cls, expected",
        [
            (GroupMemberships, 1622505600),
            (TicketForms, 1622505600),
            (TicketMetricEvents, 1622505600),
            (TicketAudits, 1622505600),
            (OrganizationMemberships, 1622505600),
            (TicketSkips, 1622505600),
        ],
        ids=[
            "GroupMemberships",
            "TicketForms",
            "TicketMetricEvents",
            "TicketAudits",
            "OrganizationMemberships",
            "TicketSkips"
        ],
    )
    def test_check_stream_state(self, stream_cls, expected):
        stream = stream_cls(**STREAM_ARGS)
        result = stream.check_stream_state()
        assert result == expected

    @pytest.mark.parametrize(
        "stream_cls, expected",
        [
            (GroupMemberships, {'page[size]': 100, 'sort_by': 'asc', 'start_time': 1622505600}),
            (TicketForms, {"start_time": 1622505600}),
            (TicketMetricEvents, {'page[size]': 100, 'start_time': 1622505600}),
            (TicketAudits, {"sort_by": "created_at", "sort_order": "desc", "limit": 1000}),
            (SatisfactionRatings, {'page[size]': 100, 'sort_by': 'asc', 'start_time': 1622505600}),
            (TicketMetrics, {"page[size]": 100, "start_time": 1622505600}),
            (OrganizationMemberships, {"page[size]": 100, "start_time": 1622505600}),
            (TicketSkips, {"page[size]": 100, "start_time": 1622505600}),
        ],
        ids=[
            "GroupMemberships",
            "TicketForms",
            "TicketMetricEvents",
            "TicketAudits",
            "SatisfactionRatings",
            "TicketMetrics",
            "OrganizationMemberships",
            "TicketSkips",
        ],
    )
    def test_request_params(self, stream_cls, expected):
        stream = stream_cls(**STREAM_ARGS)
        result = stream.request_params(stream_state=None, next_page_token=None)
        assert expected == result


class TestSourceZendeskIncrementalExportStream:
    @pytest.mark.parametrize(
        "stream_cls",
        [
            (Users),
            (Tickets),
        ],
        ids=[
            "Users",
            "Tickets",
        ],
    )
    def test_check_start_time_param(self, stream_cls):
        expected = int(dict(parse_qsl(urlparse(STREAM_URL).query)).get("start_time"))
        stream = stream_cls(**STREAM_ARGS)
        result = stream.check_start_time_param(expected)
        assert result == expected

    @pytest.mark.parametrize(
        "stream_cls",
        [
            (Users),
            (Tickets),
        ],
        ids=[
            "Users",
            "Tickets",
        ],
    )
    def test_next_page_token(self, requests_mock, stream_cls):
        stream = stream_cls(**STREAM_ARGS)
        stream_name = snake_case(stream.__class__.__name__)
        requests_mock.get(STREAM_URL, json={stream_name: {}})
        test_response = requests.get(STREAM_URL)
        output = stream.next_page_token(test_response)
        assert output == {'cursor': None}

    @pytest.mark.parametrize(
        "stream_cls, expected",
        [
            (Users, {"start_time": 1622505600}),
            (Tickets, {"start_time": 1622505600}),
        ],
        ids=[
            "Users",
            "Tickets",
        ],
    )
    def test_request_params(self, stream_cls, expected):
        stream = stream_cls(**STREAM_ARGS)
        result = stream.request_params(next_page_token=None, stream_state=None)
        assert expected == result

    @pytest.mark.parametrize(
        "stream_cls",
        [
            (Users),
            (Tickets),
        ],
        ids=[
            "Users",
            "Tickets",
        ],
    )
    def test_parse_response(self, requests_mock, stream_cls):
        stream = stream_cls(**STREAM_ARGS)
        stream_name = snake_case(stream.__class__.__name__)
        expected = [{"updated_at": "2022-03-17T16:03:07Z"}]
        requests_mock.get(STREAM_URL, json={stream_name: expected})
        test_response = requests.get(STREAM_URL)
        output = list(stream.parse_response(test_response))
        assert expected == output


class TestSourceZendeskSupportTicketEventsExportStream:
    @pytest.mark.parametrize(
        "stream_cls, expected",
        [
            (TicketComments, True),
        ],
        ids=[
            "TicketComments",
        ],
    )
    def test_update_event_from_record(self, stream_cls, expected):
        stream = stream_cls(**STREAM_ARGS)
        result = stream.update_event_from_record
        assert result == expected

    @pytest.mark.parametrize(
        "stream_cls",
        [
            (TicketComments),
        ],
        ids=[
            "TicketComments",
        ],
    )
    def test_parse_response(self, requests_mock, stream_cls):
        stream = stream_cls(**STREAM_ARGS)
        stream_name = snake_case(stream.__class__.__name__)
        requests_mock.get(STREAM_URL, json={stream_name: []})
        test_response = requests.get(STREAM_URL)
        output = list(stream.parse_response(test_response))
        assert output == []

    @pytest.mark.parametrize(
        "stream_cls, expected",
        [
            (TicketComments, "created_at"),
        ],
        ids=[
            "TicketComments",
        ],
    )
    def test_cursor_field(self, stream_cls, expected):
        stream = stream_cls(**STREAM_ARGS)
        result = stream.cursor_field
        assert result == expected

    @pytest.mark.parametrize(
        "stream_cls, expected",
        [
            (TicketComments, "ticket_events"),
        ],
        ids=[
            "TicketComments",
        ],
    )
    def test_response_list_name(self, stream_cls, expected):
        stream = stream_cls(**STREAM_ARGS)
        result = stream.response_list_name
        assert result == expected

    @pytest.mark.parametrize(
        "stream_cls, expected",
        [
            (TicketComments, "child_events"),
        ],
        ids=[
            "TicketComments",
        ],
    )
    def test_response_target_entity(self, stream_cls, expected):
        stream = stream_cls(**STREAM_ARGS)
        result = stream.response_target_entity
        assert result == expected

    @pytest.mark.parametrize(
        "stream_cls, expected",
        [
            (TicketComments, ["via_reference_id", "ticket_id", "timestamp"]),
        ],
        ids=[
            "TicketComments",
        ],
    )
    def test_list_entities_from_event(self, stream_cls, expected):
        stream = stream_cls(**STREAM_ARGS)
        result = stream.list_entities_from_event
        assert result == expected

    @pytest.mark.parametrize(
        "stream_cls, expected",
        [
            (TicketComments, "Comment"),
        ],
        ids=[
            "TicketComments",
        ],
    )
    def test_event_type(self, stream_cls, expected):
        stream = stream_cls(**STREAM_ARGS)
        result = stream.event_type
        assert result == expected


def test_read_tickets_stream(requests_mock):
    requests_mock.get(
        "https://subdomain.zendesk.com/api/v2/incremental/tickets/cursor.json",
        json={
            "tickets": [
                {"custom_fields": []},
                {},
                {
                    "custom_fields": [
                        {"id": 360023382300, "value": None},
                        {"id": 360004841380, "value": "customer_tickets"},
                        {"id": 360022469240, "value": "5"},
                        {"id": 360023712840, "value": False},
                    ]
                },
            ],
            "end_of_stream": True
        },
    )

    stream = Tickets(subdomain="subdomain", start_date="2020-01-01T00:00:00Z")
    records = read_full_refresh(stream)
    assert records == [
        {"custom_fields": []},
        {},
        {
            "custom_fields": [
                {"id": 360023382300, "value": None},
                {"id": 360004841380, "value": "customer_tickets"},
                {"id": 360022469240, "value": "5"},
                {"id": 360023712840, "value": "False"},
            ]
        },
    ]


def test_read_post_comment_votes_stream(requests_mock):
    post_response = {
        "posts": [
            {"id": 7253375870607, "title": "Test_post", "created_at": "2023-01-01T00:00:00Z", "updated_at": "2023-01-01T00:00:00Z"}
        ]
    }
    requests_mock.get("https://subdomain.zendesk.com/api/v2/community/posts", json=post_response)

    post_comments_response = {
        "comments": [
            {"author_id": 89567, "body": "Test_comment for Test_post", "id": 35467, "post_id": 7253375870607}
        ]
    }
    requests_mock.get("https://subdomain.zendesk.com/api/v2/community/posts/7253375870607/comments", json=post_comments_response)

    votes = [{"id": 35467, "user_id": 888887, "value": -1}]
    requests_mock.get("https://subdomain.zendesk.com/api/v2/community/posts/7253375870607/comments/35467/votes",
                      json={"votes": votes})
    stream = PostCommentVotes(subdomain="subdomain", start_date="2020-01-01T00:00:00Z")
    records = read_full_refresh(stream)
    assert records == votes


def test_read_ticket_metric_events_request_params(requests_mock):
    first_page_response = {
        "ticket_metric_events": [
            {"id": 1, "ticket_id": 123, "metric": "agent_work_time", "instance_id": 0, "type": "measure", "time": "2020-01-01T01:00:00Z"},
            {"id": 2, "ticket_id": 123, "metric": "pausable_update_time", "instance_id": 0, "type": "measure", "time": "2020-01-01T01:00:00Z"},
            {"id": 3, "ticket_id": 123, "metric": "reply_time", "instance_id": 0, "type": "measure", "time": "2020-01-01T01:00:00Z"},
            {"id": 4, "ticket_id": 123, "metric": "requester_wait_time", "instance_id": 1, "type": "activate", "time": "2020-01-01T01:00:00Z"}
        ],
        "meta": {
            "has_more": True,
            "after_cursor": "<after_cursor>",
            "before_cursor": "<before_cursor>"
        },
        "links": {
            "prev": "https://subdomain.zendesk.com/api/v2/incremental/ticket_metric_events.json?page%5Bbefore%5D=<before_cursor>&page%5Bsize%5D=100&start_time=1577836800",
            "next": "https://subdomain.zendesk.com/api/v2/incremental/ticket_metric_events.json?page%5Bafter%5D=<after_cursor>&page%5Bsize%5D=100&start_time=1577836800"
        },
        "end_of_stream": False
    }

    second_page_response = {
        "ticket_metric_events": [
                    {"id": 5163373143183, "ticket_id": 130, "metric": "reply_time", "instance_id": 1, "type": "fulfill", "time": "2022-07-18T16:39:48Z"},
                    {"id": 5163373143311, "ticket_id": 130, "metric": "requester_wait_time", "instance_id": 0, "type": "measure", "time": "2022-07-18T16:39:48Z"}
        ],
        "meta": {
            "has_more": False,
            "after_cursor": "<before_cursor>",
            "before_cursor": "<before_cursor>"
        },
        "links": {
            "prev": "https://subdomain.zendesk.com/api/v2/incremental/ticket_metric_events.json?page%5Bbefore%5D=<before_cursor>&page%5Bsize%5D=100&start_time=1577836800",
            "next": "https://subdomain.zendesk.com/api/v2/incremental/ticket_metric_events.json?page%5Bbefore%5D=<before_cursor>&page%5Bsize%5D=100&start_time=1577836800"
        },
        "end_of_stream": True
    }
    request_history = requests_mock.get("https://subdomain.zendesk.com/api/v2/incremental/ticket_metric_events", [
        {"json": first_page_response}, {"json": second_page_response}])
    stream = TicketMetricEvents(subdomain="subdomain", start_date="2020-01-01T00:00:00Z")
    read_full_refresh(stream)
    assert request_history.call_count == 2
    assert request_history.last_request.qs == {"page[after]": ["<after_cursor>"], "page[size]": ["100"], "start_time": ["1577836800"]}<|MERGE_RESOLUTION|>--- conflicted
+++ resolved
@@ -143,20 +143,11 @@
 @pytest.mark.parametrize(
     "ticket_forms_response, status_code, expected_n_streams, expected_warnings, reason",
     [
-<<<<<<< HEAD
-        ({"ticket_forms": [{"id": 1, "updated_at": "2021-07-08T00:05:45Z"}]}, 200, 28, []),
-        (
-            {"error": "Not sufficient permissions"},
-            403,
-            25,
-            ["Skipping stream ticket_forms: Check permissions, error message: Not sufficient permissions."],
-        )
-=======
-        ('{"ticket_forms": [{"id": 1, "updated_at": "2021-07-08T00:05:45Z"}]}', 200, 27, [], None),
+        ('{"ticket_forms": [{"id": 1, "updated_at": "2021-07-08T00:05:45Z"}]}', 200, 28, [], None),
         (
                 '{"error": "Not sufficient permissions"}',
                 403,
-                24,
+                25,
                 ["Skipping stream ticket_forms: Check permissions, error message: Not sufficient permissions."],
                 None
         ),
@@ -167,7 +158,6 @@
                 ["Skipping stream ticket_forms: Check permissions, error message: {'title': 'Not Found', 'message': 'Received empty JSON response'}."],
                 'Not Found'
         ),
->>>>>>> b277cd37
     ],
     ids=["forms_accessible", "forms_inaccessible", "forms_not_exists"],
 )
