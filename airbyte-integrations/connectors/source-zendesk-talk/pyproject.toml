--- conflicted
+++ resolved
@@ -3,7 +3,7 @@
 build-backend = "poetry.core.masonry.api"
 
 [tool.poetry]
-version = "0.2.0"
+version = "0.3.0"
 name = "source-zendesk-talk"
 description = "Source implementation for Zendesk Talk."
 authors = [ "Airbyte <contact@airbyte.io>",]
@@ -17,11 +17,7 @@
 
 [tool.poetry.dependencies]
 python = "^3.9,<3.12"
-<<<<<<< HEAD
-airbyte-cdk = ">=0.65"
-=======
 airbyte-cdk = "^0"
->>>>>>> 5f1e4e63
 
 [tool.poetry.scripts]
 source-zendesk-talk = "source_zendesk_talk.run:run"
