--- conflicted
+++ resolved
@@ -83,15 +83,8 @@
       }
 
       return new AirbyteConnectionStatus().withStatus(Status.SUCCEEDED);
-<<<<<<< HEAD
     } catch (final ConfigErrorException ex) {
       AirbyteTraceMessageUtility.emitConfigErrorTrace(ex, ex.getDisplayMessage());
-=======
-    } catch (final ConnectionErrorException ex) {
-      final String message = getErrorMessage(ex.getStateCode(), ex.getErrorCode(),
-          ex.getExceptionMessage(), ex);
-      AirbyteTraceMessageUtility.emitConfigErrorTrace(ex, message);
->>>>>>> c01b81bd
       return new AirbyteConnectionStatus()
           .withStatus(Status.FAILED)
           .withMessage(ex.getDisplayMessage());
