--- conflicted
+++ resolved
@@ -163,11 +163,8 @@
             ),
             AdCreatives(
                 api=api,
-<<<<<<< HEAD
                 filter_statuses=config.adcreative_statuses,
-=======
-                account_ids=config.account_ids,
->>>>>>> 1da4dbca
+                account_ids=config.account_ids,
                 fetch_thumbnail_images=config.fetch_thumbnail_images,
                 page_size=config.page_size,
             ),
@@ -201,20 +198,12 @@
             ),
             CustomConversions(
                 api=api,
-<<<<<<< HEAD
-=======
-                account_ids=config.account_ids,
-                include_deleted=config.include_deleted,
->>>>>>> 1da4dbca
+                account_ids=config.account_ids,
                 page_size=config.page_size,
             ),
             CustomAudiences(
                 api=api,
-<<<<<<< HEAD
-=======
-                account_ids=config.account_ids,
-                include_deleted=config.include_deleted,
->>>>>>> 1da4dbca
+                account_ids=config.account_ids,
                 page_size=config.page_size,
             ),
             Images(
