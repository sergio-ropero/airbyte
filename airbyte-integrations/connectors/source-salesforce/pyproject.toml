--- conflicted
+++ resolved
@@ -3,11 +3,7 @@
 build-backend = "poetry.core.masonry.api"
 
 [tool.poetry]
-<<<<<<< HEAD
-version = "2.4.3"
-=======
 version = "2.5.0"
->>>>>>> 40717f57
 name = "source-salesforce"
 description = "Source implementation for Salesforce."
 authors = [ "Airbyte <contact@airbyte.io>",]
