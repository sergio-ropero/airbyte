--- conflicted
+++ resolved
@@ -10,11 +10,7 @@
   connectorSubtype: api
   connectorType: source
   definitionId: 686473f1-76d9-4994-9cc7-9b13da46147c
-<<<<<<< HEAD
-  dockerImageTag: 0.4.4
-=======
   dockerImageTag: 0.5.0
->>>>>>> f96d9f16
   dockerRepository: airbyte/source-chargebee
   documentationUrl: https://docs.airbyte.com/integrations/sources/chargebee
   githubIssueLabel: source-chargebee
