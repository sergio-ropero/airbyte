--- conflicted
+++ resolved
@@ -10,13 +10,7 @@
 ]
 
 TEST_REQUIREMENTS = [
-<<<<<<< HEAD
     "pytest~=6.2.5",
-=======
-    "pytest~=6.2",
-    "pytest-mock~=3.6.1",
-    "connector-acceptance-test",
->>>>>>> 443d9217
 ]
 
 setup(
