--- conflicted
+++ resolved
@@ -20,33 +20,15 @@
       - config_path: "secrets/config.json"
       - config_path: "secrets/config_oauth.json"
   basic_read:
-<<<<<<< HEAD
-    - config_path: "secrets/config.json"
-      configured_catalog_path: "integration_tests/configured_catalog.json"
-      empty_streams: ["conversions", "department_events"]
-    - config_path: "secrets/config_oauth.json"
-      configured_catalog_path: "integration_tests/configured_catalog.json"
-      empty_streams: ["conversions", "department_events"]
-  incremental:
-    - config_path: "secrets/config.json"
-      configured_catalog_path: "integration_tests/configured_catalog.json"
-      # Unable to use 'future_state_path' because Zendesk Chat API returns an error when specifying a date in the future.
-      # future_state_path: "integration_tests/abnormal_state.json"
-      cursor_paths:
-        agents: [ "id" ]
-        bans: [ "id" ]
-        agent_timeline: [ "start_time" ]
-        chats: [ "update_timestamp" ]
-        conversions: ["timestamp"]
-        department_events: ["timestamp"]
-=======
     tests:
       - config_path: "secrets/config.json"
         expect_records:
           path: "integration_tests/expected_records.txt"
+        empty_streams: ["conversions", "department_events"]
       - config_path: "secrets/config_oauth.json"
         expect_records:
           path: "integration_tests/expected_records.txt"
+        empty_streams: ["conversions", "department_events"]
   incremental:
     tests:
       - config_path: "secrets/config.json"
@@ -58,7 +40,8 @@
           bans: [ "id" ]
           agent_timeline: [ "start_time" ]
           chats: [ "update_timestamp" ]
->>>>>>> 592c6568
+          conversions: [ "timestamp" ]
+          department_events: [ "timestamp" ]
   full_refresh:
     tests:
       - config_path: "secrets/config.json"
