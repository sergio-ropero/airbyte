--- conflicted
+++ resolved
@@ -5,11 +5,7 @@
   connectorSubtype: api
   connectorType: source
   definitionId: e094cb9a-26de-4645-8761-65c0c425d1de
-<<<<<<< HEAD
-  dockerImageTag: 3.12.0
-=======
-  dockerImageTag: 3.13.0
->>>>>>> a16cbea2
+  dockerImageTag: 3.14.0
   dockerRepository: airbyte/source-stripe
   githubIssueLabel: source-stripe
   icon: stripe.svg
