#
# Copyright (c) 2023 Airbyte, Inc., all rights reserved.
#


from typing import Any, List, Mapping, Tuple

import pendulum
import stripe
from airbyte_cdk import AirbyteLogger
from airbyte_cdk.sources import AbstractSource
from airbyte_cdk.sources.streams import Stream
from airbyte_cdk.sources.streams.http.auth import TokenAuthenticator
from source_stripe.streams import (
    Accounts,
    ApplicationFees,
    ApplicationFeesRefunds,
    Authorizations,
    BalanceTransactions,
    BankAccounts,
    Cardholders,
    Cards,
    Charges,
    CheckoutSessions,
    CheckoutSessionsLineItems,
    Coupons,
    CustomerBalanceTransactions,
    Customers,
    Disputes,
    EarlyFraudWarnings,
    Events,
    ExternalAccountBankAccounts,
    ExternalAccountCards,
    InvoiceItems,
    InvoiceLineItems,
    Invoices,
    PaymentIntents,
    PaymentMethods,
    Payouts,
    Plans,
    Products,
    PromotionCodes,
    Refunds,
    Reviews,
    SetupIntents,
    ShippingRates,
    SubscriptionItems,
    Subscriptions,
    SubscriptionSchedule,
    Transfers,
)


class SourceStripe(AbstractSource):
    def check_connection(self, logger: AirbyteLogger, config: Mapping[str, Any]) -> Tuple[bool, Any]:
        try:
            stripe.api_key = config["client_secret"]
            stripe.Account.retrieve(config["account_id"])
            return True, None
        except Exception as e:
            return False, e

    def streams(self, config: Mapping[str, Any]) -> List[Stream]:
        authenticator = TokenAuthenticator(config["client_secret"])
        start_date = pendulum.parse(config["start_date"]).int_timestamp
        args = {
            "authenticator": authenticator,
            "account_id": config["account_id"],
            "start_date": start_date,
            "slice_range": config.get("slice_range"),
        }
        incremental_args = {**args, "lookback_window_days": config.get("lookback_window_days")}
        return [
            Accounts(**args),
            ApplicationFees(**incremental_args),
            ApplicationFeesRefunds(**args),
            Authorizations(**incremental_args),
            BalanceTransactions(**incremental_args),
            BankAccounts(**args),
            Cards(**incremental_args),
            Cardholders(**incremental_args),
            Charges(**incremental_args),
            CheckoutSessions(**args),
            CheckoutSessionsLineItems(**args),
            Coupons(**incremental_args),
            CustomerBalanceTransactions(**args),
            Customers(**incremental_args),
            Disputes(**incremental_args),
            Events(**incremental_args),
            EarlyFraudWarnings(**args),
            InvoiceItems(**incremental_args),
            InvoiceLineItems(**args),
            Invoices(**incremental_args),
            PaymentIntents(**incremental_args),
            PaymentMethods(**args),
            Payouts(**incremental_args),
            Plans(**incremental_args),
            Products(**incremental_args),
            PromotionCodes(**incremental_args),
            Refunds(**incremental_args),
<<<<<<< HEAD
            SetupIntents(**incremental_args),
            ShippingRates(**incremental_args),
=======
            Reviews(**incremental_args),
>>>>>>> 783f01c7
            SubscriptionItems(**args),
            Subscriptions(**incremental_args),
            SubscriptionSchedule(**incremental_args),
            Transfers(**incremental_args),
            ExternalAccountBankAccounts(**args),
            ExternalAccountCards(**args),
        ]<|MERGE_RESOLUTION|>--- conflicted
+++ resolved
@@ -98,12 +98,9 @@
             Products(**incremental_args),
             PromotionCodes(**incremental_args),
             Refunds(**incremental_args),
-<<<<<<< HEAD
             SetupIntents(**incremental_args),
             ShippingRates(**incremental_args),
-=======
             Reviews(**incremental_args),
->>>>>>> 783f01c7
             SubscriptionItems(**args),
             Subscriptions(**incremental_args),
             SubscriptionSchedule(**incremental_args),
