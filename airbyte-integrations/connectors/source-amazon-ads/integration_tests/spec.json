{
  "documentationUrl": "https://docs.airbyte.com/integrations/sources/amazon-ads",
  "connectionSpecification": {
    "title": "Amazon Ads Spec",
    "type": "object",
    "properties": {
      "auth_type": {
        "title": "Auth Type",
        "const": "oauth2.0",
        "order": 0,
        "type": "string"
      },
      "client_id": {
        "title": "Client ID",
        "description": "The client ID of your Amazon Ads developer application. See the <a href=\"https://advertising.amazon.com/API/docs/en-us/get-started/generate-api-tokens#retrieve-your-client-id-and-client-secret\">docs</a> for more information.",
        "order": 1,
        "type": "string"
      },
      "client_secret": {
        "title": "Client Secret",
        "description": "The client secret of your Amazon Ads developer application. See the <a href=\"https://advertising.amazon.com/API/docs/en-us/get-started/generate-api-tokens#retrieve-your-client-id-and-client-secret\">docs</a> for more information.",
        "airbyte_secret": true,
        "order": 2,
        "type": "string"
      },
      "refresh_token": {
        "title": "Refresh Token",
        "description": "Amazon Ads refresh token. See the <a href=\"https://advertising.amazon.com/API/docs/en-us/get-started/generate-api-tokens\">docs</a> for more information on how to obtain this token.",
        "airbyte_secret": true,
        "order": 3,
        "type": "string"
      },
      "region": {
        "title": "Region",
        "description": "Region to pull data from (EU/NA/FE). See <a href=\"https://advertising.amazon.com/API/docs/en-us/info/api-overview#api-endpoints\">docs</a> for more details.",
        "enum": ["NA", "EU", "FE"],
        "type": "string",
        "default": "NA",
        "order": 4
      },
      "start_date": {
        "title": "Start Date",
        "description": "The Start date for collecting reports, should not be more than 60 days in the past. In YYYY-MM-DD format",
        "examples": ["2022-10-10", "2022-10-22"],
        "order": 5,
        "type": "string"
      },
      "profiles": {
        "title": "Profile IDs",
        "description": "Profile IDs you want to fetch data for. See <a href=\"https://advertising.amazon.com/API/docs/en-us/concepts/authorization/profiles\">docs</a> for more details.",
        "order": 6,
        "type": "array",
        "items": {
          "type": "integer"
        }
      },
      "state_filter": {
        "title": "State Filter",
        "description": "Reflects the state of the Display, Product, and Brand Campaign streams as enabled, paused, or archived. If you do not populate this field, it will be ignored completely.",
        "items": {
          "type": "string",
          "enum": ["enabled", "paused", "archived"]
        },
        "type": "array",
        "uniqueItems": true,
<<<<<<< HEAD
        "order": 9
      },
      "report_record_types": {
        "title": "Report Record Types",
        "description": "Optional configuration which accepts an array of string of record types. Leave blank for default behaviour to pull all report types. Use this config option only if you want to pull specific report type(s). See <a href=\"https://advertising.amazon.com/API/docs/en-us/reporting/v2/report-types\">docs</a> for more details",
        "order": 10,
        "type": "array",
        "items": {
          "type": "string"
        }
=======
        "order": 7
>>>>>>> 8a0d12fc
      }
    },
    "required": ["client_id", "client_secret", "refresh_token"],
    "additionalProperties": true
  },
  "advanced_auth": {
    "auth_flow_type": "oauth2.0",
    "predicate_key": ["auth_type"],
    "predicate_value": "oauth2.0",
    "oauth_config_specification": {
      "complete_oauth_output_specification": {
        "type": "object",
        "additionalProperties": true,
        "properties": {
          "refresh_token": {
            "type": "string",
            "path_in_connector_config": ["refresh_token"]
          }
        }
      },
      "complete_oauth_server_input_specification": {
        "type": "object",
        "additionalProperties": true,
        "properties": {
          "client_id": {
            "type": "string"
          },
          "client_secret": {
            "type": "string"
          }
        }
      },
      "complete_oauth_server_output_specification": {
        "type": "object",
        "additionalProperties": true,
        "properties": {
          "client_id": {
            "type": "string",
            "path_in_connector_config": ["client_id"]
          },
          "client_secret": {
            "type": "string",
            "path_in_connector_config": ["client_secret"]
          }
        }
      }
    }
  }
}<|MERGE_RESOLUTION|>--- conflicted
+++ resolved
@@ -63,20 +63,16 @@
         },
         "type": "array",
         "uniqueItems": true,
-<<<<<<< HEAD
-        "order": 9
+        "order": 7
       },
       "report_record_types": {
         "title": "Report Record Types",
         "description": "Optional configuration which accepts an array of string of record types. Leave blank for default behaviour to pull all report types. Use this config option only if you want to pull specific report type(s). See <a href=\"https://advertising.amazon.com/API/docs/en-us/reporting/v2/report-types\">docs</a> for more details",
-        "order": 10,
+        "order": 8,
         "type": "array",
         "items": {
           "type": "string"
         }
-=======
-        "order": 7
->>>>>>> 8a0d12fc
       }
     },
     "required": ["client_id", "client_secret", "refresh_token"],
