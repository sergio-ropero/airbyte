[build-system]
requires = [ "poetry-core>=1.0.0",]
build-backend = "poetry.core.masonry.api"

[tool.poetry]
<<<<<<< HEAD
version = "2.5.3"
=======
version = "2.5.2"
>>>>>>> f96d9f16
name = "source-paypal-transaction"
description = "Source implementation for Paypal Transaction."
authors = [ "Airbyte <contact@airbyte.io>",]
license = "MIT"
readme = "README.md"
documentation = "https://docs.airbyte.com/integrations/sources/paypal-transaction"
homepage = "https://airbyte.com"
repository = "https://github.com/airbytehq/airbyte"
[[tool.poetry.packages]]
include = "source_paypal_transaction"

[tool.poetry.dependencies]
python = "^3.9,<3.12"
airbyte-cdk = "0.80.0"


[tool.poetry.scripts]
source-paypal-transaction = "source_paypal_transaction.run:run"

[tool.poetry.group.dev.dependencies]
pytest = "^8.0"
pytest-mock = "^3.12"
requests-mock = "^1.11.0"
selenium = "^4.17.2"<|MERGE_RESOLUTION|>--- conflicted
+++ resolved
@@ -3,11 +3,7 @@
 build-backend = "poetry.core.masonry.api"
 
 [tool.poetry]
-<<<<<<< HEAD
-version = "2.5.3"
-=======
 version = "2.5.2"
->>>>>>> f96d9f16
 name = "source-paypal-transaction"
 description = "Source implementation for Paypal Transaction."
 authors = [ "Airbyte <contact@airbyte.io>",]
