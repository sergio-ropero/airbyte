/*
 * Copyright (c) 2023 Airbyte, Inc., all rights reserved.
 */

package io.airbyte.integrations.source.mysql.initialsync;

import com.fasterxml.jackson.databind.JsonNode;
import io.airbyte.cdk.integrations.source.relationaldb.models.CdcState;
import io.airbyte.cdk.integrations.source.relationaldb.models.DbStreamState;
import io.airbyte.commons.json.Jsons;
import io.airbyte.integrations.source.mysql.initialsync.MySqlInitialReadUtil.InitialLoadStreams;
import io.airbyte.integrations.source.mysql.initialsync.MySqlInitialReadUtil.PrimaryKeyInfo;
import io.airbyte.integrations.source.mysql.internal.models.PrimaryKeyLoadStatus;
import io.airbyte.protocol.models.AirbyteStreamNameNamespacePair;
import io.airbyte.protocol.models.v0.AirbyteGlobalState;
import io.airbyte.protocol.models.v0.AirbyteStateMessage;
import io.airbyte.protocol.models.v0.AirbyteStateMessage.AirbyteStateType;
import io.airbyte.protocol.models.v0.AirbyteStreamState;
import io.airbyte.protocol.models.v0.ConfiguredAirbyteCatalog;
import io.airbyte.protocol.models.v0.ConfiguredAirbyteStream;
import io.airbyte.protocol.models.v0.StreamDescriptor;
import io.airbyte.protocol.models.v0.SyncMode;
import java.util.ArrayList;
import java.util.Collections;
import java.util.HashSet;
import java.util.List;
import java.util.Map;
import java.util.Objects;
import java.util.Set;

public class MySqlInitialLoadGlobalStateManager extends MySqlInitialLoadStateManager {

  protected final CdcState cdcState;

  // Only one global state is emitted, which is fanned out into many entries in the DB by platform. As
  // a result, we need to keep track of streams that
  // have completed the snapshot.
  private Set<AirbyteStreamNameNamespacePair> streamsThatHaveCompletedSnapshot;

  // No special handling for resumable full refresh streams. We will report the cursor as it is.
  private Set<AirbyteStreamNameNamespacePair> resumableFullRefreshStreams;

  public MySqlInitialLoadGlobalStateManager(final InitialLoadStreams initialLoadStreams,
                                            final Map<AirbyteStreamNameNamespacePair, PrimaryKeyInfo> pairToPrimaryKeyInfo,
                                            final CdcState cdcState,
                                            final ConfiguredAirbyteCatalog catalog) {
    this.cdcState = cdcState;
    this.pairToPrimaryKeyLoadStatus = MySqlInitialLoadStateManager.initPairToPrimaryKeyLoadStatusMap(initialLoadStreams.pairToInitialLoadStatus());
    this.pairToPrimaryKeyInfo = pairToPrimaryKeyInfo;
    initStreams(initialLoadStreams, catalog);
  }

  private void initStreams(final InitialLoadStreams initialLoadStreams,
                           final ConfiguredAirbyteCatalog catalog) {
    this.streamsThatHaveCompletedSnapshot = new HashSet<>();
    this.resumableFullRefreshStreams = new HashSet<>();
    catalog.getStreams().forEach(configuredAirbyteStream -> {
      if (!initialLoadStreams.streamsForInitialLoad().contains(configuredAirbyteStream)
          && configuredAirbyteStream.getSyncMode() == SyncMode.INCREMENTAL) {
        this.streamsThatHaveCompletedSnapshot.add(
            new AirbyteStreamNameNamespacePair(configuredAirbyteStream.getStream().getName(), configuredAirbyteStream.getStream().getNamespace()));
      }
      if (initialLoadStreams.streamsForInitialLoad().contains(configuredAirbyteStream)
          && configuredAirbyteStream.getSyncMode() == SyncMode.FULL_REFRESH) {
        this.resumableFullRefreshStreams.add(
            new AirbyteStreamNameNamespacePair(configuredAirbyteStream.getStream().getName(), configuredAirbyteStream.getStream().getNamespace()));
      }
    });
  }

  @Override
  public AirbyteStateMessage generateStateMessageAtCheckpoint(final ConfiguredAirbyteStream airbyteStream) {
    final List<AirbyteStreamState> streamStates = new ArrayList<>();
    streamsThatHaveCompletedSnapshot.forEach(stream -> {
      final DbStreamState state = getFinalState(stream);
      streamStates.add(getAirbyteStreamState(stream, Jsons.jsonNode(state)));
    });

    resumableFullRefreshStreams.forEach(stream -> {
      var pkStatus = getPrimaryKeyLoadStatus(stream);
      streamStates.add(getAirbyteStreamState(stream, (Jsons.jsonNode(pkStatus))));
    });
    if (airbyteStream.getSyncMode() == SyncMode.INCREMENTAL) {
      AirbyteStreamNameNamespacePair pair =
          new AirbyteStreamNameNamespacePair(airbyteStream.getStream().getName(), airbyteStream.getStream().getNamespace());
      var pkStatus = getPrimaryKeyLoadStatus(pair);
      streamStates.add(getAirbyteStreamState(pair, (Jsons.jsonNode(pkStatus))));
    }
    final AirbyteGlobalState globalState = new AirbyteGlobalState();
    globalState.setSharedState(Jsons.jsonNode(cdcState));
    globalState.setStreamStates(streamStates);

    return new AirbyteStateMessage()
        .withType(AirbyteStateType.GLOBAL)
        .withGlobal(globalState);
  }

  @Override
  public void updatePrimaryKeyLoadState(final AirbyteStreamNameNamespacePair pair, final PrimaryKeyLoadStatus pkLoadStatus) {
    pairToPrimaryKeyLoadStatus.put(pair, pkLoadStatus);
  }

  @Override
  public AirbyteStateMessage createFinalStateMessage(final ConfiguredAirbyteStream airbyteStream) {
<<<<<<< HEAD
    if (airbyteStream.getSyncMode() == SyncMode.INCREMENTAL) {
      AirbyteStreamNameNamespacePair pair =
          new AirbyteStreamNameNamespacePair(airbyteStream.getStream().getName(), airbyteStream.getStream().getNamespace());
      streamsThatHaveCompletedSnapshot.add(pair);
    }
    final List<AirbyteStreamState> streamStates = new ArrayList<>();

=======
    AirbyteStreamNameNamespacePair pair =
        new AirbyteStreamNameNamespacePair(airbyteStream.getStream().getName(), airbyteStream.getStream().getNamespace());
    streamsThatHaveCompletedSnapshot.add(pair);
    final List<AirbyteStreamState> streamStates = new ArrayList<>();
>>>>>>> 908d1da2
    streamsThatHaveCompletedSnapshot.forEach(stream -> {
      final DbStreamState state = getFinalState(stream);
      streamStates.add(getAirbyteStreamState(stream, Jsons.jsonNode(state)));
    });
<<<<<<< HEAD

    resumableFullRefreshStreams.forEach(stream -> {
      var pkStatus = getPrimaryKeyLoadStatus(stream);
      streamStates.add(getAirbyteStreamState(stream, (Jsons.jsonNode(pkStatus))));
    });
=======
>>>>>>> 908d1da2

    final AirbyteGlobalState globalState = new AirbyteGlobalState();
    globalState.setSharedState(Jsons.jsonNode(cdcState));
    globalState.setStreamStates(streamStates);

    return new AirbyteStateMessage()
        .withType(AirbyteStateType.GLOBAL)
        .withGlobal(globalState);
  }

  @Override
  public PrimaryKeyLoadStatus getPrimaryKeyLoadStatus(final AirbyteStreamNameNamespacePair pair) {
    return pairToPrimaryKeyLoadStatus.get(pair);
  }

  @Override
  public PrimaryKeyInfo getPrimaryKeyInfo(final AirbyteStreamNameNamespacePair pair) {
    return pairToPrimaryKeyInfo.get(pair);
  }

  protected AirbyteStreamState getAirbyteStreamState(final io.airbyte.protocol.models.AirbyteStreamNameNamespacePair pair, final JsonNode stateData) {
    assert Objects.nonNull(pair);
    assert Objects.nonNull(pair.getName());
    assert Objects.nonNull(pair.getNamespace());

    return new AirbyteStreamState()
        .withStreamDescriptor(
            new StreamDescriptor().withName(pair.getName()).withNamespace(pair.getNamespace()))
        .withStreamState(stateData);
  }

  private DbStreamState getFinalState(final io.airbyte.protocol.models.AirbyteStreamNameNamespacePair pair) {
    assert Objects.nonNull(pair);
    assert Objects.nonNull(pair.getName());
    assert Objects.nonNull(pair.getNamespace());

    return new DbStreamState()
        .withStreamName(pair.getName())
        .withStreamNamespace(pair.getNamespace())
        .withCursorField(Collections.emptyList())
        .withCursor(null);
  }

}<|MERGE_RESOLUTION|>--- conflicted
+++ resolved
@@ -102,7 +102,6 @@
 
   @Override
   public AirbyteStateMessage createFinalStateMessage(final ConfiguredAirbyteStream airbyteStream) {
-<<<<<<< HEAD
     if (airbyteStream.getSyncMode() == SyncMode.INCREMENTAL) {
       AirbyteStreamNameNamespacePair pair =
           new AirbyteStreamNameNamespacePair(airbyteStream.getStream().getName(), airbyteStream.getStream().getNamespace());
@@ -110,24 +109,15 @@
     }
     final List<AirbyteStreamState> streamStates = new ArrayList<>();
 
-=======
-    AirbyteStreamNameNamespacePair pair =
-        new AirbyteStreamNameNamespacePair(airbyteStream.getStream().getName(), airbyteStream.getStream().getNamespace());
-    streamsThatHaveCompletedSnapshot.add(pair);
-    final List<AirbyteStreamState> streamStates = new ArrayList<>();
->>>>>>> 908d1da2
     streamsThatHaveCompletedSnapshot.forEach(stream -> {
       final DbStreamState state = getFinalState(stream);
       streamStates.add(getAirbyteStreamState(stream, Jsons.jsonNode(state)));
     });
-<<<<<<< HEAD
 
     resumableFullRefreshStreams.forEach(stream -> {
       var pkStatus = getPrimaryKeyLoadStatus(stream);
       streamStates.add(getAirbyteStreamState(stream, (Jsons.jsonNode(pkStatus))));
     });
-=======
->>>>>>> 908d1da2
 
     final AirbyteGlobalState globalState = new AirbyteGlobalState();
     globalState.setSharedState(Jsons.jsonNode(cdcState));
@@ -148,7 +138,7 @@
     return pairToPrimaryKeyInfo.get(pair);
   }
 
-  protected AirbyteStreamState getAirbyteStreamState(final io.airbyte.protocol.models.AirbyteStreamNameNamespacePair pair, final JsonNode stateData) {
+  private AirbyteStreamState getAirbyteStreamState(final io.airbyte.protocol.models.AirbyteStreamNameNamespacePair pair, final JsonNode stateData) {
     assert Objects.nonNull(pair);
     assert Objects.nonNull(pair.getName());
     assert Objects.nonNull(pair.getNamespace());
