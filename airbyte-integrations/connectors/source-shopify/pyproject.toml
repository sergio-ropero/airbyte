[build-system]
requires = [ "poetry-core>=1.0.0",]
build-backend = "poetry.core.masonry.api"

[tool.poetry]
version = "2.0.6"
name = "source-shopify"
description = "Source CDK implementation for Shopify."
authors = [ "Airbyte <contact@airbyte.io>",]
license = "ELv2"
readme = "README.md"
documentation = "https://docs.airbyte.com/integrations/sources/shopify"
homepage = "https://airbyte.com"
repository = "https://github.com/airbytehq/airbyte"
[[tool.poetry.packages]]
include = "source_shopify"

[tool.poetry.dependencies]
python = "^3.9,<3.12"
<<<<<<< HEAD
airbyte-cdk = "0.80.0"
=======
airbyte-cdk = "^0"
>>>>>>> f96d9f16
sgqlc = "==16.3"
graphql-query = "^1.1.1"

[tool.poetry.scripts]
source-shopify = "source_shopify.run:run"

[tool.poetry.group.dev.dependencies]
requests-mock = "^1.11.0"
pytest-mock = "^3.12.0"
pytest = "^8.0.0"<|MERGE_RESOLUTION|>--- conflicted
+++ resolved
@@ -17,11 +17,7 @@
 
 [tool.poetry.dependencies]
 python = "^3.9,<3.12"
-<<<<<<< HEAD
-airbyte-cdk = "0.80.0"
-=======
 airbyte-cdk = "^0"
->>>>>>> f96d9f16
 sgqlc = "==16.3"
 graphql-query = "^1.1.1"
 
