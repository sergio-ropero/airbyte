--- conflicted
+++ resolved
@@ -88,11 +88,7 @@
 if (!System.getenv().containsKey("SUB_BUILD") || System.getenv().get("SUB_BUILD") == "PLATFORM") {
     include ':airbyte-bootloader'
     include ':airbyte-config:specs'
-<<<<<<< HEAD
-    include ':airbyte-connector-builder'
-=======
     include ':airbyte-connector-builder-server'
->>>>>>> c72b75e6
     include ':airbyte-container-orchestrator'
     include ':airbyte-cron'
     include ':airbyte-metrics:reporter'
