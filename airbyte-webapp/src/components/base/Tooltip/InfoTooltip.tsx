--- conflicted
+++ resolved
@@ -6,11 +6,7 @@
 import { Tooltip } from "./Tooltip";
 import { InfoTooltipProps } from "./types";
 
-<<<<<<< HEAD
-export const InfoTooltip: React.FC<InfoTooltipProps> = ({ children, ...props }) => {
-=======
-export const InfoTooltip: React.FC<React.PropsWithChildren<unknown>> = ({ children }) => {
->>>>>>> ed7489cf
+export const InfoTooltip: React.FC<React.PropsWithChildren<InfoTooltipProps>> = ({ children, ...props }) => {
   return (
     <Tooltip
       {...props}
