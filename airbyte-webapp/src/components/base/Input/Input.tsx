import { faEye, faEyeSlash } from "@fortawesome/free-regular-svg-icons";
import { FontAwesomeIcon } from "@fortawesome/react-fontawesome";
import classNames from "classnames";
import React, { useCallback, useRef, useState } from "react";
import { useIntl } from "react-intl";
import { useToggle } from "react-use";

import Button from "../Button";
<<<<<<< HEAD

type IStyleProps = InputProps & { theme: Theme };

const getBackgroundColor = (props: IStyleProps) => {
  if (props.light) {
    return props.theme.whiteColor;
  }

  return props.theme.greyColor0;
};
=======
import styles from "./Input.module.scss";
>>>>>>> f81c5aa6

export interface InputProps extends React.InputHTMLAttributes<HTMLInputElement> {
  error?: boolean;
  light?: boolean;
}

export const Input: React.FC<InputProps> = ({ light, error, ...props }) => {
  const { formatMessage } = useIntl();

  const inputRef = useRef<HTMLInputElement | null>(null);
  const buttonRef = useRef<HTMLButtonElement | null>(null);
  const inputSelectionStartRef = useRef<number | null>(null);

  const [isContentVisible, toggleIsContentVisible] = useToggle(false);
  const [focused, setFocused] = useState(false);

  const isPassword = props.type === "password";
  const isVisibilityButtonVisible = isPassword && !props.disabled;
  const type = isPassword ? (isContentVisible ? "text" : "password") : props.type;

  const focusOnInputElement = useCallback(() => {
    if (!inputRef.current) {
      return;
    }

    const { current: element } = inputRef;
    const selectionStart = inputSelectionStartRef.current ?? inputRef.current?.value.length;

    element.focus();

    if (selectionStart) {
      // Update input cursor position to where it was before
      window.setTimeout(() => {
        element.setSelectionRange(selectionStart, selectionStart);
      }, 0);
    }
  }, []);

  const onContainerFocus: React.FocusEventHandler<HTMLDivElement> = () => {
    setFocused(true);
  };

  const onContainerBlur: React.FocusEventHandler<HTMLDivElement> = (event) => {
    if (isVisibilityButtonVisible && event.target === inputRef.current) {
      // Save the previous selection
      inputSelectionStartRef.current = inputRef.current.selectionStart;
    }

    setFocused(false);

    if (isPassword) {
      window.setTimeout(() => {
        if (document.activeElement !== inputRef.current && document.activeElement !== buttonRef.current) {
          toggleIsContentVisible(false);
          inputSelectionStartRef.current = null;
        }
      }, 0);
    }
  };

  return (
    <div
      className={classNames(styles.container, {
        [styles.disabled]: props.disabled,
        [styles.focused]: focused,
        [styles.light]: light,
        [styles.error]: error,
      })}
      data-testid="input-container"
<<<<<<< HEAD
      error={props.error}
=======
      onFocus={onContainerFocus}
      onBlur={onContainerBlur}
>>>>>>> f81c5aa6
    >
      <input
        data-testid="input"
        {...props}
        ref={inputRef}
        type={type}
        className={classNames(
          styles.input,
          {
            [styles.disabled]: props.disabled,
            [styles.password]: isPassword,
          },
          props.className
        )}
      />
      {isVisibilityButtonVisible ? (
        <Button
          className={styles.visibilityButton}
          ref={buttonRef}
          iconOnly
          onClick={() => {
            toggleIsContentVisible();
            focusOnInputElement();
          }}
          type="button"
          aria-label={formatMessage({
            id: `ui.input.${isContentVisible ? "hide" : "show"}Password`,
          })}
          data-testid="toggle-password-visibility-button"
        >
          <FontAwesomeIcon icon={isContentVisible ? faEyeSlash : faEye} fixedWidth />
        </Button>
      ) : null}
    </div>
  );
};

export default Input;<|MERGE_RESOLUTION|>--- conflicted
+++ resolved
@@ -6,20 +6,7 @@
 import { useToggle } from "react-use";
 
 import Button from "../Button";
-<<<<<<< HEAD
-
-type IStyleProps = InputProps & { theme: Theme };
-
-const getBackgroundColor = (props: IStyleProps) => {
-  if (props.light) {
-    return props.theme.whiteColor;
-  }
-
-  return props.theme.greyColor0;
-};
-=======
 import styles from "./Input.module.scss";
->>>>>>> f81c5aa6
 
 export interface InputProps extends React.InputHTMLAttributes<HTMLInputElement> {
   error?: boolean;
@@ -89,12 +76,8 @@
         [styles.error]: error,
       })}
       data-testid="input-container"
-<<<<<<< HEAD
-      error={props.error}
-=======
       onFocus={onContainerFocus}
       onBlur={onContainerBlur}
->>>>>>> f81c5aa6
     >
       <input
         data-testid="input"
