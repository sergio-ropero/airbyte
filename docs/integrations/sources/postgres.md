# Postgres

Airbyte's certified Postgres connector offers the following features:
* Multiple methods of keeping your data fresh, including [Change Data Capture (CDC)](https://docs.airbyte.com/understanding-airbyte/cdc) and replication using the [xmin system column](#xmin). 
* All available [sync modes](https://docs.airbyte.com/cloud/core-concepts#connection-sync-modes), providing flexibility in how data is delivered to your destination.
* Reliable replication at any table size with [checkpointing](https://docs.airbyte.com/understanding-airbyte/airbyte-protocol/#state--checkpointing) and chunking of database reads.

The contents below include a 'Quick Start' guide, advanced setup steps, and reference information (data type mapping, and changelogs). See [here](https://docs.airbyte.com/integrations/sources/postgres/postgres-troubleshooting) to troubleshooting issues with the Postgres connector.

![Airbyte Postgres Connection](https://raw.githubusercontent.com/airbytehq/airbyte/c078e8ed6703020a584d9362efa5665fbe8db77f/docs/integrations/sources/postgres/assets/airbyte_postgres_source.png?raw=true)

## Quick Start

Here is an outline of the minimum required steps to configure a Postgres connector:
1. Create a dedicated read-only Postgres user with permissions for replicating data
2. Create a new Postgres source in the Airbyte UI using `xmin` system column
3. (Airbyte Cloud Only) Allow inbound traffic from Airbyte IPs

Once this is complete, you will be able to select Postgres as a source for replicating data.

#### Step 1: Create a dedicated read-only Postgres user

These steps create a dedicated read-only user for replicating data. Alternatively, you can use an existing Postgres user in your database.

The following commands will create a new user:

```roomsql
CREATE USER <user_name> PASSWORD 'your_password_here';
```

Now, provide this user with read-only access to relevant schemas and tables. Re-run this command for each schema you expect to replicate data from:

```roomsql
GRANT USAGE ON SCHEMA <schema_name> TO <user_name>;
GRANT SELECT ON ALL TABLES IN SCHEMA <schema_name> TO <user_name>;
ALTER DEFAULT PRIVILEGES IN SCHEMA <schema_name> GRANT SELECT ON TABLES TO <user_name>;
```

#### Step 2: Create a new Postgres source in Airbyte UI

From your [Airbyte Cloud](https://cloud.airbyte.com/workspaces) or Airbyte Open Source account, select `Sources` from the left navigation bar, search for `Postgres`, then create a new Postgres source.

![Create an Airbyte source](https://github.com/airbytehq/airbyte/blob/c078e8ed6703020a584d9362efa5665fbe8db77f/docs/integrations/sources/postgres/assets/airbyte_source_selection.png?raw=true)

To fill out the required information:
1. Enter the hostname, port number, and name for your Postgres database.
2. You may optionally opt to list each of the schemas you want to sync. These are case-sensitive, and multiple schemas may be entered. By default, `public` is the only selected schema.
3. Enter the username and password you created in [Step 1](#step-1-create-a-dedicated-read-only-postgres-user).
4. Select an SSL mode. You will most frequently choose `require` or `verify-ca`. Both of these always require encryption. `verify-ca` also requires certificates from your Postgres database. See here to learn about other SSL modes and SSH tunneling.
5. Select `Standard (xmin)` from available replication methods. This uses the [xmin system column](#xmin) to reliably replicate data from your database.
   1. If your database is particularly large (> 500 GB), you will benefit from [configuring your Postgres source using logical replication (CDC)](#cdc).

#### Step 3: (Airbyte Cloud Only) Allow inbound traffic from Airbyte IPs.

If you are on Airbyte Cloud, you will always need to modify your database configuration to allow inbound traffic from Airbyte IPs. These are:

```roomsql
34.106.109.131
34.106.196.165
34.106.60.246
34.106.229.69
34.106.127.139
34.106.218.58
34.106.115.240
34.106.225.141
13.37.4.46
13.37.142.60
35.181.124.238
```

Now, click `Set up source` in the Airbyte UI. Airbyte will now test connecting to your database. Once this succeeds, you've configured an Airbyte Postgres source!

## Advanced Configuration

### Setup using CDC

Airbyte uses [logical replication](https://www.postgresql.org/docs/10/logical-replication.html) of the Postgres write-ahead log (WAL) to incrementally capture deletes using a replication plugin:
* See [here](https://docs.airbyte.com/understanding-airbyte/cdc) to learn more on how Airbyte implements CDC.
* See [here](https://docs.airbyte.com/integrations/sources/postgres/postgres-troubleshooting#cdc-requirements) to learn more about Postgres CDC requirements and limitations.

We recommend configuring your Postgres source with CDC when:
- You need a record of deletions.
- You have a very large database (500 GB or more).
- Your table has a primary key but doesn't have a reasonable cursor field for incremental syncing (`updated_at`).

These are the additional steps required (after following the [quick start](#quick-start)) to configure your Postgres source using CDC:
1. Provide additional `REPLICATION` permissions to read-only user
2. Enable logical replication on your Postgres database
3. Create a replication slot on your Postgres database
4. Create publication and replication identities for each Postgres table
5. Enable CDC replication in the Airbyte UI

#### Step 1: Prepopulate your Postgres source configuration

We recommend following the steps in the [quick start](#quick-start) section to confirm that Airbyte can connect to your Postgres database prior to configuring CDC settings.

For CDC, you must connect to primary/master databases. Pointing the connector configuration to replica database hosts for CDC will lead to failures.

#### Step 2: Provide additional permissions to read-only user

To configure CDC for the Postgres source connector, grant `REPLICATION` permissions to the user created in [step 1 of the quick start](#step-1-create-a-dedicated-read-only-postgres-user):
```
ALTER USER <user_name> REPLICATION;
```

#### Step 3: Enable logical replication on your Postgres database

To enable logical replication on bare metal, VMs (EC2/GCE/etc), or Docker, configure the following parameters in the <a href="https://www.postgresql.org/docs/current/config-setting.html">postgresql.conf file</a> for your Postgres database:

| Parameter             | Description                                                                    | Set value to                                                                                                                         |
|-----------------------|--------------------------------------------------------------------------------|--------------------------------------------------------------------------------------------------------------------------------------|
| wal_level             | Type of coding used within the Postgres write-ahead log                        | `logical `                                                                                                                           |
| max_wal_senders       | The maximum number of processes used for handling WAL changes                  | `min: 1`                                                                                                                             |
| max_replication_slots | The maximum number of replication slots that are allowed to stream WAL changes | `1` (if Airbyte is the only service reading subscribing to WAL changes. More than 1 if other services are also reading from the WAL) |

To enable logical replication on AWS Postgres RDS or Aurora:
* Go to the Configuration tab for your DB cluster.
* Find your cluster parameter group. Either edit the parameters for this group or create a copy of this parameter group to edit. If you create a copy, change your cluster's parameter group before restarting.
* Within the parameter group page, search for `rds.logical_replication`. Select this row and click Edit parameters. Set this value to 1.
* Wait for a maintenance window to automatically restart the instance or restart it manually.

To enable logical replication on Azure Database for Postgres, change the replication mode of your Postgres DB on Azure to `logical` using the replication menu of your PostgreSQL instance in the Azure Portal. Alternatively, use the Azure CLI to run the following command:

```
az postgres server configuration set --resource-group group --server-name server --name azure.replication_support --value logical
az postgres server restart --resource-group group --name server
```

#### Step 4: Create a replication slot on your Postgres database

Airbyte requires a replication slot configured only for its use. Only one source should be configured that uses this replication slot.

For this step, Airbyte requires use of the pgoutput plugin. To create a replication slot called `airbyte_slot` using pgoutput, run as the user with the newly granted `REPLICATION` role:

```
SELECT pg_create_logical_replication_slot('airbyte_slot', 'pgoutput');
```

The output of this command will include the name of the replication slot to fill into the Airbyte source setup page.

#### Step 5: Create publication and replication identities for each Postgres table

For each table you want to replicate with CDC, follow the steps below:

1. Add the replication identity (the method of distinguishing between rows) for each table you want to replicate:

```
ALTER TABLE tbl1 REPLICA IDENTITY DEFAULT;
```

In rare cases, if your tables use data types that support [TOAST](https://www.postgresql.org/docs/current/storage-toast.html) or have very large field values, consider instead using replica identity type full: `
ALTER TABLE tbl1 REPLICA IDENTITY FULL;`.

2. Create the Postgres publication. You should include all tables you want to replicate as part of the publication:

```
CREATE PUBLICATION airbyte_publication FOR TABLE <tbl1, tbl2, tbl3>;`
```

The publication name is customizable. Refer to the [Postgres docs](https://www.postgresql.org/docs/10/sql-alterpublication.html) if you need to add or remove tables from your publication in the future.

:::note
The Airbyte UI currently allows selecting any tables for CDC. If a table is selected that is not part of the publication, it will not be replicated even though it is selected. If a table is part of the publication but does not have a replication identity, that replication identity will be created automatically on the first run if the Airbyte user has the necessary permissions.
:::

#### Step 6: Enable CDC replication in Airbyte UI

In your Postgres source, change the replication mode to `Logical Replication (CDC)`, and enter the replication slot and publication you just created.

## Postgres Replication Methods

The Postgres source currently offers 3 methods of replicating updates to your destination: CDC, xmin and standard (with a user defined cursor). Both CDC and xmin are the **most reliable methods** of updating your data.

#### CDC

Airbyte uses [logical replication](https://www.postgresql.org/docs/10/logical-replication.html) of the Postgres write-ahead log (WAL) to incrementally capture deletes using a replication plugin. To learn more how Airbyte implements CDC, refer to [Change Data Capture (CDC)](https://docs.airbyte.com/understanding-airbyte/cdc/). We recommend configuring your Postgres source with CDC when:
- You need a record of deletions.
- You have a very large database (500 GB or more).
- Your table has a primary key but doesn't have a reasonable cursor field for incremental syncing (`updated_at`).

If your goal is to maintain a snapshot of your table in the destination but the limitations prevent you from using CDC, consider using the xmin replication method.

#### Xmin

Xmin replication is the new cursor-less replication method for Postgres. Cursorless syncs enable syncing new or updated rows without explicitly choosing a cursor field. The xmin system column which (available in all Postgres databases) is used to track inserts and updates to your source data.

This is a good solution if:
- There is not a well-defined cursor candidate to use for Standard incremental mode.
- You want to replace a previously configured full-refresh sync.
- You are replicating Postgres tables less than 500GB.

## Connecting with SSL or SSH Tunneling

### SSL Modes

Airbyte Cloud uses SSL by default. You are not permitted to `disable` SSL while using Airbyte Cloud. 

Here is a breakdown of available SSL connection modes:
- `disable` to disable encrypted communication between Airbyte and the source
- `allow` to enable encrypted communication only when required by the source
- `prefer` to allow unencrypted communication only when the source doesn't support encryption
- `require` to always require encryption. Note: The connection will fail if the source doesn't support encryption.
- `verify-ca` to always require encryption and verify that the source has a valid SSL certificate
- `verify-full` to always require encryption and verify the identity of the source

### SSH Tunneling

If you are using SSH tunneling, as Airbyte Cloud requires encrypted communication, select `SSH Key Authentication` or `Password Authentication` if you selected `disable`, `allow`, or `prefer` as the SSL Mode; otherwise, the connection will fail.

For SSH Tunnel Method, select:
- `No Tunnel` for a direct connection to the database
- `SSH Key Authentication` to use an RSA Private as your secret for establishing the SSH tunnel
- `Password Authentication` to use a password as your secret for establishing the SSH tunnel

#### Connect via SSH Tunnel

You can connect to a Postgres instance via an SSH tunnel.

When using an SSH tunnel, you are configuring Airbyte to connect to an intermediate server (also called a bastion or a jump server) that has direct access to the database. Airbyte connects to the bastion and then asks the bastion to connect directly to the server.

To connect to a Postgres instance via an SSH tunnel:

1. While [setting up](#step-2-create-a-new-postgres-source-in-airbyte-ui) the Postgres source connector, from the SSH tunnel dropdown, select:
    - SSH Key Authentication to use a private as your secret for establishing the SSH tunnel
    - Password Authentication to use a password as your secret for establishing the SSH Tunnel
2. For **SSH Tunnel Jump Server Host**, enter the hostname or IP address for the intermediate (bastion) server that Airbyte will connect to.
3. For **SSH Connection Port**, enter the port on the bastion server. The default port for SSH connections is 22.
4. For **SSH Login Username**, enter the username to use when connecting to the bastion server. **Note:** This is the operating system username and not the Postgres username.
5. For authentication:
    - If you selected **SSH Key Authentication**, set the **SSH Private Key** to the [private Key](#generating-a-private-key-for-ssh-tunneling) that you are using to create the SSH connection.
    - If you selected **Password Authentication**, enter the password for the operating system user to connect to the bastion server. **Note:** This is the operating system password and not the Postgres password.

#### Generating a private key for SSH Tunneling

The connector supports any SSH compatible key format such as RSA or Ed25519. To generate an RSA key, for example, run:

```
ssh-keygen -t rsa -m PEM -f myuser_rsa
```

The command produces the private key in PEM format and the public key remains in the standard format used by the `authorized_keys` file on your bastion server. Add the public key to your bastion host to the user you want to use with Airbyte. The private key is provided via copy-and-paste to the Airbyte connector configuration screen to allow it to log into the bastion server.

## Limitations & Troubleshooting

To see connector limitations, or troubleshoot your Postgres connector, see more [in our Postgres troubleshooting guide](https://docs.airbyte.com/integrations/sources/postgres/postgres-troubleshooting).

## Data type mapping

According to Postgres [documentation](https://www.postgresql.org/docs/14/datatype.html), Postgres data types are mapped to the following data types when synchronizing data. You can check the test values examples [here](https://github.com/airbytehq/airbyte/blob/master/airbyte-integrations/connectors/source-postgres/src/test-integration/java/io/airbyte/integrations/io/airbyte/integration_tests/sources/PostgresSourceDatatypeTest.java). If you can't find the data type you are looking for or have any problems feel free to add a new test!

| Postgres Type                         | Resulting Type | Notes                                                                                                                                                |
|---------------------------------------|----------------|------------------------------------------------------------------------------------------------------------------------------------------------------|
| `bigint`                              | number         |                                                                                                                                                      |
| `bigserial`, `serial8`                | number         |                                                                                                                                                      |
| `bit`                                 | string         | Fixed-length bit string (e.g. "0100").                                                                                                               |
| `bit varying`, `varbit`               | string         | Variable-length bit string (e.g. "0100").                                                                                                            |
| `boolean`, `bool`                     | boolean        |                                                                                                                                                      |
| `box`                                 | string         |                                                                                                                                                      |
| `bytea`                               | string         | Variable length binary string with hex output format prefixed with "\x" (e.g. "\x6b707a").                                                           |
| `character`, `char`                   | string         |                                                                                                                                                      |
| `character varying`, `varchar`        | string         |                                                                                                                                                      |
| `cidr`                                | string         |                                                                                                                                                      |
| `circle`                              | string         |                                                                                                                                                      |
| `date`                                | string         | Parsed as ISO8601 date time at midnight. CDC mode doesn't support era indicators. Issue: [#14590](https://github.com/airbytehq/airbyte/issues/14590) |
| `double precision`, `float`, `float8` | number         | `Infinity`, `-Infinity`, and `NaN` are not supported and converted to `null`. Issue: [#8902](https://github.com/airbytehq/airbyte/issues/8902).      |
| `hstore`                              | string         |                                                                                                                                                      |
| `inet`                                | string         |                                                                                                                                                      |
| `integer`, `int`, `int4`              | number         |                                                                                                                                                      |
| `interval`                            | string         |                                                                                                                                                      |
| `json`                                | string         |                                                                                                                                                      |
| `jsonb`                               | string         |                                                                                                                                                      |
| `line`                                | string         |                                                                                                                                                      |
| `lseg`                                | string         |                                                                                                                                                      |
| `macaddr`                             | string         |                                                                                                                                                      |
| `macaddr8`                            | string         |                                                                                                                                                      |
| `money`                               | number         |                                                                                                                                                      |
| `numeric`, `decimal`                  | number         | `Infinity`, `-Infinity`, and `NaN` are not supported and converted to `null`. Issue: [#8902](https://github.com/airbytehq/airbyte/issues/8902).      |
| `path`                                | string         |                                                                                                                                                      |
| `pg_lsn`                              | string         |                                                                                                                                                      |
| `point`                               | string         |                                                                                                                                                      |
| `polygon`                             | string         |                                                                                                                                                      |
| `real`, `float4`                      | number         |                                                                                                                                                      |
| `smallint`, `int2`                    | number         |                                                                                                                                                      |
| `smallserial`, `serial2`              | number         |                                                                                                                                                      |
| `serial`, `serial4`                   | number         |                                                                                                                                                      |
| `text`                                | string         |                                                                                                                                                      |
| `time`                                | string         | Parsed as a time string without a time-zone in the ISO-8601 calendar system.                                                                         |
| `timetz`                              | string         | Parsed as a time string with time-zone in the ISO-8601 calendar system.                                                                              |
| `timestamp`                           | string         | Parsed as a date-time string without a time-zone in the ISO-8601 calendar system.                                                                    |
| `timestamptz`                         | string         | Parsed as a date-time string with time-zone in the ISO-8601 calendar system.                                                                         |
| `tsquery`                             | string         |                                                                                                                                                      |
| `tsvector`                            | string         |                                                                                                                                                      |
| `uuid`                                | string         |                                                                                                                                                      |
| `xml`                                 | string         |                                                                                                                                                      |
| `enum`                                | string         |                                                                                                                                                      |
| `tsrange`                             | string         |                                                                                                                                                      |
| `array`                               | array          | E.g. "[\"10001\",\"10002\",\"10003\",\"10004\"]".                                                                                                    |
| composite type                        | string         |                                                                                                                                                      |

## Changelog

| Version | Date       | Pull Request                                             | Subject                                                                                                                                                                    |
<<<<<<< HEAD
| ------- | ---------- | -------------------------------------------------------- | -------------------------------------------------------------------------------------------------------------------------------------------------------------------------- | --- |
| 3.1.4   | 2023-08-14 | [28687](https://github.com/airbytehq/airbyte/pull/28687) | Under the hood: Add dependency on Java CDK v0.0.2.                                                                                                                          |
=======
|---------|------------|----------------------------------------------------------|----------------------------------------------------------------------------------------------------------------------------------------------------------------------------|
>>>>>>> 5908b85e
| 3.1.3   | 2023-08-03 | [28708](https://github.com/airbytehq/airbyte/pull/28708) | Enable checkpointing snapshots in CDC connections                                                                                                                          |
| 3.1.2   | 2023-08-01 | [28954](https://github.com/airbytehq/airbyte/pull/28954) | Fix an issue that prevented use of tables with names containing uppercase letters                                                                                          |
| 3.1.1   | 2023-07-31 | [28892](https://github.com/airbytehq/airbyte/pull/28892) | Fix an issue that prevented use of cursor columns with names containing uppercase letters                                                                                  |
| 3.1.0   | 2023-07-25 | [28339](https://github.com/airbytehq/airbyte/pull/28339) | Checkpointing initial load for incremental syncs: enabled for xmin and cursor based only.                                                                                  |
| 3.0.2   | 2023-07-18 | [28336](https://github.com/airbytehq/airbyte/pull/28336) | Add full-refresh mode back to Xmin syncs.                                                                                                                                  |
| 3.0.1   | 2023-07-14 | [28345](https://github.com/airbytehq/airbyte/pull/28345) | Increment patch to trigger a rebuild                                                                                                                                       |
| 3.0.0   | 2023-07-12 | [27442](https://github.com/airbytehq/airbyte/pull/27442) | Set \_ab_cdc_lsn as the source defined cursor for CDC mode to prepare for Destination v2 normalization                                                                     |
| 2.1.1   | 2023-07-06 | [26723](https://github.com/airbytehq/airbyte/pull/26723) | Add new xmin replication method.                                                                                                                                           |
| 2.1.0   | 2023-06-26 | [27737](https://github.com/airbytehq/airbyte/pull/27737) | License Update: Elv2                                                                                                                                                       |
| 2.0.34  | 2023-06-20 | [27212](https://github.com/airbytehq/airbyte/pull/27212) | Fix silent exception swallowing in StreamingJdbcDatabase                                                                                                                   |
| 2.0.33  | 2023-06-01 | [26873](https://github.com/airbytehq/airbyte/pull/26873) | Add prepareThreshold=0 to JDBC url to mitigate PGBouncer prepared statement [X] already exists.                                                                            |
| 2.0.32  | 2023-05-31 | [26810](https://github.com/airbytehq/airbyte/pull/26810) | Remove incremental sync estimate from Postgres to increase performance.                                                                                                    |
| 2.0.31  | 2023-05-25 | [26633](https://github.com/airbytehq/airbyte/pull/26633) | Collect and log information related to full vacuum operation in db                                                                                                         |
| 2.0.30  | 2023-05-25 | [26473](https://github.com/airbytehq/airbyte/pull/26473) | CDC : Limit queue size                                                                                                                                                     |
| 2.0.29  | 2023-05-18 | [25898](https://github.com/airbytehq/airbyte/pull/25898) | Translate Numeric values without decimal, e.g: NUMERIC(38,0), as BigInt instead of Double                                                                                  |
| 2.0.28  | 2023-04-27 | [25401](https://github.com/airbytehq/airbyte/pull/25401) | CDC : Upgrade Debezium to version 2.2.0                                                                                                                                    |
| 2.0.27  | 2023-04-26 | [24971](https://github.com/airbytehq/airbyte/pull/24971) | Emit stream status updates                                                                                                                                                 |
| 2.0.26  | 2023-04-26 | [25560](https://github.com/airbytehq/airbyte/pull/25560) | Revert some logging changes                                                                                                                                                |
| 2.0.25  | 2023-04-24 | [25459](https://github.com/airbytehq/airbyte/pull/25459) | Better logging formatting                                                                                                                                                  |
| 2.0.24  | 2023-04-19 | [25345](https://github.com/airbytehq/airbyte/pull/25345) | Logging : Log database indexes per stream                                                                                                                                  |
| 2.0.23  | 2023-04-19 | [24582](https://github.com/airbytehq/airbyte/pull/24582) | CDC : Enable frequent state emission during incremental syncs + refactor for performance improvement                                                                       |
| 2.0.22  | 2023-04-17 | [25220](https://github.com/airbytehq/airbyte/pull/25220) | Logging changes : Log additional metadata & clean up noisy logs                                                                                                            |
| 2.0.21  | 2023-04-12 | [25131](https://github.com/airbytehq/airbyte/pull/25131) | Make Client Certificate and Client Key always show                                                                                                                         |
| 2.0.20  | 2023-04-11 | [24859](https://github.com/airbytehq/airbyte/pull/24859) | Removed SSL toggle and rely on SSL mode dropdown to enable/disable SSL                                                                                                     |
| 2.0.19  | 2023-04-11 | [24656](https://github.com/airbytehq/airbyte/pull/24656) | CDC minor refactor                                                                                                                                                         |
| 2.0.18  | 2023-04-06 | [24820](https://github.com/airbytehq/airbyte/pull/24820) | Fix data loss bug during an initial failed non-CDC incremental sync                                                                                                        |
| 2.0.17  | 2023-04-05 | [24622](https://github.com/airbytehq/airbyte/pull/24622) | Allow streams not in CDC publication to be synced in Full-refresh mode                                                                                                     |
| 2.0.16  | 2023-04-05 | [24895](https://github.com/airbytehq/airbyte/pull/24895) | Fix spec for cloud                                                                                                                                                         |
| 2.0.15  | 2023-04-04 | [24833](https://github.com/airbytehq/airbyte/pull/24833) | Fix Debezium retry policy configuration                                                                                                                                    |
| 2.0.14  | 2023-04-03 | [24609](https://github.com/airbytehq/airbyte/pull/24609) | Disallow the "disable" SSL Modes                                                                                                                                           |
| 2.0.13  | 2023-03-28 | [24166](https://github.com/airbytehq/airbyte/pull/24166) | Fix InterruptedException bug during Debezium shutdown                                                                                                                      |
| 2.0.12  | 2023-03-27 | [24529](https://github.com/airbytehq/airbyte/pull/24373) | Add CDC checkpoint state messages                                                                                                                                          |
| 2.0.11  | 2023-03-23 | [24446](https://github.com/airbytehq/airbyte/pull/24446) | Set default SSL Mode to require in strict-encrypt                                                                                                                          |
| 2.0.10  | 2023-03-23 | [24417](https://github.com/airbytehq/airbyte/pull/24417) | Add field groups and titles to improve display of connector setup form                                                                                                     |
| 2.0.9   | 2023-03-22 | [20760](https://github.com/airbytehq/airbyte/pull/20760) | Removed redundant date-time datatypes formatting                                                                                                                           |
| 2.0.8   | 2023-03-22 | [24255](https://github.com/airbytehq/airbyte/pull/24255) | Add field groups and titles to improve display of connector setup form                                                                                                     |
| 2.0.7   | 2023-03-21 | [24207](https://github.com/airbytehq/airbyte/pull/24207) | Fix incorrect schema change warning in CDC mode                                                                                                                            |
| 2.0.6   | 2023-03-21 | [24271](https://github.com/airbytehq/airbyte/pull/24271) | Fix NPE in CDC mode                                                                                                                                                        |
| 2.0.5   | 2023-03-21 | [21533](https://github.com/airbytehq/airbyte/pull/21533) | Add integration with datadog                                                                                                                                               |
| 2.0.4   | 2023-03-21 | [24147](https://github.com/airbytehq/airbyte/pull/24275) | Fix error with CDC checkpointing                                                                                                                                           |
| 2.0.3   | 2023-03-14 | [24000](https://github.com/airbytehq/airbyte/pull/24000) | Removed check method call on read.                                                                                                                                         |
| 2.0.2   | 2023-03-13 | [23112](https://github.com/airbytehq/airbyte/pull/21727) | Add state checkpointing for CDC sync.                                                                                                                                      |
| 2.0.0   | 2023-03-06 | [23112](https://github.com/airbytehq/airbyte/pull/23112) | Upgrade Debezium version to 2.1.2                                                                                                                                          |
| 1.0.51  | 2023-03-02 | [23642](https://github.com/airbytehq/airbyte/pull/23642) | Revert : Support JSONB datatype for Standard sync mode                                                                                                                     |
| 1.0.50  | 2023-02-27 | [21695](https://github.com/airbytehq/airbyte/pull/21695) | Support JSONB datatype for Standard sync mode                                                                                                                              |
| 1.0.49  | 2023-02-24 | [23383](https://github.com/airbytehq/airbyte/pull/23383) | Fixed bug with non readable double-quoted values within a database name or column name                                                                                     |
| 1.0.48  | 2023-02-23 | [22623](https://github.com/airbytehq/airbyte/pull/22623) | Increase max fetch size of JDBC streaming mode                                                                                                                             |
| 1.0.47  | 2023-02-22 | [22221](https://github.com/airbytehq/airbyte/pull/23138) | Fix previous versions which doesn't verify privileges correctly, preventing CDC syncs to run.                                                                              |
| 1.0.46  | 2023-02-21 | [23105](https://github.com/airbytehq/airbyte/pull/23105) | Include log levels and location information (class, method and line number) with source connector logs published to Airbyte Platform.                                      |
| 1.0.45  | 2023-02-09 | [22221](https://github.com/airbytehq/airbyte/pull/22371) | Ensures that user has required privileges for CDC syncs.                                                                                                                   |
|         | 2023-02-15 | [23028](https://github.com/airbytehq/airbyte/pull/23028) |                                                                                                                                                                            |
| 1.0.44  | 2023-02-06 | [22221](https://github.com/airbytehq/airbyte/pull/22221) | Exclude new set of system tables when using `pg_stat_statements` extension.                                                                                                |
| 1.0.43  | 2023-02-06 | [21634](https://github.com/airbytehq/airbyte/pull/21634) | Improve Standard sync performance by caching objects.                                                                                                                      |
| 1.0.42  | 2023-01-23 | [21523](https://github.com/airbytehq/airbyte/pull/21523) | Check for null in cursor values before replacing.                                                                                                                          |
| 1.0.41  | 2023-01-25 | [20939](https://github.com/airbytehq/airbyte/pull/20939) | Adjust batch selection memory limits databases.                                                                                                                            |
| 1.0.40  | 2023-01-24 | [21825](https://github.com/airbytehq/airbyte/pull/21825) | Put back the original change that will cause an incremental sync to error if table contains a NULL value in cursor column.                                                 |
| 1.0.39  | 2023-01-20 | [21683](https://github.com/airbytehq/airbyte/pull/21683) | Speed up esmtimates for trace messages in non-CDC mode.                                                                                                                    |
| 1.0.38  | 2023-01-17 | [20436](https://github.com/airbytehq/airbyte/pull/20346) | Consolidate date/time values mapping for JDBC sources                                                                                                                      |
| 1.0.37  | 2023-01-17 | [20783](https://github.com/airbytehq/airbyte/pull/20783) | Emit estimate trace messages for non-CDC mode.                                                                                                                             |
| 1.0.36  | 2023-01-11 | [21003](https://github.com/airbytehq/airbyte/pull/21003) | Handle null values for array data types in CDC mode gracefully.                                                                                                            |
| 1.0.35  | 2023-01-04 | [20469](https://github.com/airbytehq/airbyte/pull/20469) | Introduce feature to make LSN commit behaviour configurable.                                                                                                               |
| 1.0.34  | 2022-12-13 | [20378](https://github.com/airbytehq/airbyte/pull/20378) | Improve descriptions                                                                                                                                                       |
| 1.0.33  | 2022-12-12 | [18959](https://github.com/airbytehq/airbyte/pull/18959) | CDC : Don't timeout if snapshot is not complete.                                                                                                                           |
| 1.0.32  | 2022-12-12 | [20192](https://github.com/airbytehq/airbyte/pull/20192) | Only throw a warning if cursor column contains null values.                                                                                                                |
| 1.0.31  | 2022-12-02 | [19889](https://github.com/airbytehq/airbyte/pull/19889) | Check before each sync and stop if an incremental sync cursor column contains a null value.                                                                                |
|         | 2022-12-02 | [19985](https://github.com/airbytehq/airbyte/pull/19985) | Reenable incorrectly-disabled `wal2json` CDC plugin                                                                                                                        |
| 1.0.30  | 2022-11-29 | [19024](https://github.com/airbytehq/airbyte/pull/19024) | Skip tables from schema where user do not have Usage permission during discovery.                                                                                          |
| 1.0.29  | 2022-11-29 | [19623](https://github.com/airbytehq/airbyte/pull/19623) | Mark PSQLException related to using replica that is configured as a hot standby server as config error.                                                                    |
| 1.0.28  | 2022-11-28 | [19514](https://github.com/airbytehq/airbyte/pull/19514) | Adjust batch selection memory limits databases.                                                                                                                            |
| 1.0.27  | 2022-11-28 | [16990](https://github.com/airbytehq/airbyte/pull/16990) | Handle arrays data types                                                                                                                                                   |
| 1.0.26  | 2022-11-18 | [19551](https://github.com/airbytehq/airbyte/pull/19551) | Fixes bug with ssl modes                                                                                                                                                   |
| 1.0.25  | 2022-11-16 | [19004](https://github.com/airbytehq/airbyte/pull/19004) | Use Debezium heartbeats to improve CDC replication of large databases.                                                                                                     |
| 1.0.24  | 2022-11-07 | [19291](https://github.com/airbytehq/airbyte/pull/19291) | Default timeout is reduced from 1 min to 10sec                                                                                                                             |
| 1.0.23  | 2022-11-07 | [19025](https://github.com/airbytehq/airbyte/pull/19025) | Stop enforce SSL if ssl mode is disabled                                                                                                                                   |
| 1.0.22  | 2022-10-31 | [18538](https://github.com/airbytehq/airbyte/pull/18538) | Encode database name                                                                                                                                                       |
| 1.0.21  | 2022-10-25 | [18256](https://github.com/airbytehq/airbyte/pull/18256) | Disable allow and prefer ssl modes in CDC mode                                                                                                                             |
| 1.0.20  | 2022-10-25 | [18383](https://github.com/airbytehq/airbyte/pull/18383) | Better SSH error handling + messages                                                                                                                                       |
| 1.0.19  | 2022-10-21 | [18263](https://github.com/airbytehq/airbyte/pull/18263) | Fixes bug introduced in [15833](https://github.com/airbytehq/airbyte/pull/15833) and adds better error messaging for SSH tunnel in Destinations                            |
| 1.0.18  | 2022-10-19 | [18087](https://github.com/airbytehq/airbyte/pull/18087) | Better error messaging for configuration errors (SSH configs, choosing an invalid cursor)                                                                                  |
| 1.0.17  | 2022-10-17 | [18041](https://github.com/airbytehq/airbyte/pull/18041) | Fixes bug introduced 2022-09-12 with SshTunnel, handles iterator exception properly                                                                                        |
| 1.0.16  | 2022-10-13 | [15535](https://github.com/airbytehq/airbyte/pull/16238) | Update incremental query to avoid data missing when new data is inserted at the same time as a sync starts under non-CDC incremental mode                                  |
| 1.0.15  | 2022-10-11 | [17782](https://github.com/airbytehq/airbyte/pull/17782) | Handle 24:00:00 value for Time column                                                                                                                                      |
| 1.0.14  | 2022-10-03 | [17515](https://github.com/airbytehq/airbyte/pull/17515) | Fix an issue preventing connection using client certificate                                                                                                                |
| 1.0.13  | 2022-10-01 | [17459](https://github.com/airbytehq/airbyte/pull/17459) | Upgrade debezium version to 1.9.6 from 1.9.2                                                                                                                               |
| 1.0.12  | 2022-09-27 | [17299](https://github.com/airbytehq/airbyte/pull/17299) | Improve error handling for strict-encrypt postgres source                                                                                                                  |
| 1.0.11  | 2022-09-26 | [17131](https://github.com/airbytehq/airbyte/pull/17131) | Allow nullable columns to be used as cursor                                                                                                                                |
| 1.0.10  | 2022-09-14 | [15668](https://github.com/airbytehq/airbyte/pull/15668) | Wrap logs in AirbyteLogMessage                                                                                                                                             |
| 1.0.9   | 2022-09-13 | [16657](https://github.com/airbytehq/airbyte/pull/16657) | Improve CDC record queueing performance                                                                                                                                    |
| 1.0.8   | 2022-09-08 | [16202](https://github.com/airbytehq/airbyte/pull/16202) | Adds error messaging factory to UI                                                                                                                                         |
| 1.0.7   | 2022-08-30 | [16114](https://github.com/airbytehq/airbyte/pull/16114) | Prevent traffic going on an unsecured channel in strict-encryption version of source postgres                                                                              |
| 1.0.6   | 2022-08-30 | [16138](https://github.com/airbytehq/airbyte/pull/16138) | Remove unnecessary logging                                                                                                                                                 |
| 1.0.5   | 2022-08-25 | [15993](https://github.com/airbytehq/airbyte/pull/15993) | Add support for connection over SSL in CDC mode                                                                                                                            |
| 1.0.4   | 2022-08-23 | [15877](https://github.com/airbytehq/airbyte/pull/15877) | Fix temporal data type bug which was causing failure in CDC mode                                                                                                           |
| 1.0.3   | 2022-08-18 | [14356](https://github.com/airbytehq/airbyte/pull/14356) | DB Sources: only show a table can sync incrementally if at least one column can be used as a cursor field                                                                  |
| 1.0.2   | 2022-08-11 | [15538](https://github.com/airbytehq/airbyte/pull/15538) | Allow additional properties in db stream state                                                                                                                             |
| 1.0.1   | 2022-08-10 | [15496](https://github.com/airbytehq/airbyte/pull/15496) | Fix state emission in incremental sync                                                                                                                                     |
|         | 2022-08-10 | [15481](https://github.com/airbytehq/airbyte/pull/15481) | Fix data handling from WAL logs in CDC mode                                                                                                                                |
| 1.0.0   | 2022-08-05 | [15380](https://github.com/airbytehq/airbyte/pull/15380) | Change connector label to generally_available (requires [upgrading](https://docs.airbyte.com/operator-guides/upgrading-airbyte/) your Airbyte platform to `v0.40.0-alpha`) |
| 0.4.44  | 2022-08-05 | [15342](https://github.com/airbytehq/airbyte/pull/15342) | Adjust titles and descriptions in spec.json                                                                                                                                |
| 0.4.43  | 2022-08-03 | [15226](https://github.com/airbytehq/airbyte/pull/15226) | Make connectionTimeoutMs configurable through JDBC url parameters                                                                                                          |
| 0.4.42  | 2022-08-03 | [15273](https://github.com/airbytehq/airbyte/pull/15273) | Fix a bug in `0.4.36` and correctly parse the CDC initial record waiting time                                                                                              |
| 0.4.41  | 2022-08-03 | [15077](https://github.com/airbytehq/airbyte/pull/15077) | Sync data from beginning if the LSN is no longer valid in CDC                                                                                                              |
|         | 2022-08-03 | [14903](https://github.com/airbytehq/airbyte/pull/14903) | Emit state messages more frequently (⛔ this version has a bug; use `1.0.1` instead                                                                                         |
| 0.4.40  | 2022-08-03 | [15187](https://github.com/airbytehq/airbyte/pull/15187) | Add support for BCE dates/timestamps                                                                                                                                       |
|         | 2022-08-03 | [14534](https://github.com/airbytehq/airbyte/pull/14534) | Align regular and CDC integration tests and data mappers                                                                                                                   |
| 0.4.39  | 2022-08-02 | [14801](https://github.com/airbytehq/airbyte/pull/14801) | Fix multiple log bindings                                                                                                                                                  |
| 0.4.38  | 2022-07-26 | [14362](https://github.com/airbytehq/airbyte/pull/14362) | Integral columns are now discovered as int64 fields.                                                                                                                       |
| 0.4.37  | 2022-07-22 | [14714](https://github.com/airbytehq/airbyte/pull/14714) | Clarified error message when invalid cursor column selected                                                                                                                |
| 0.4.36  | 2022-07-21 | [14451](https://github.com/airbytehq/airbyte/pull/14451) | Make initial CDC waiting time configurable (⛔ this version has a bug and will not work; use `0.4.42` instead)                                                              |     |
| 0.4.35  | 2022-07-14 | [14574](https://github.com/airbytehq/airbyte/pull/14574) | Removed additionalProperties:false from JDBC source connectors                                                                                                             |
| 0.4.34  | 2022-07-17 | [13840](https://github.com/airbytehq/airbyte/pull/13840) | Added the ability to connect using different SSL modes and SSL certificates.                                                                                               |
| 0.4.33  | 2022-07-14 | [14586](https://github.com/airbytehq/airbyte/pull/14586) | Validate source JDBC url parameters                                                                                                                                        |
| 0.4.32  | 2022-07-07 | [14694](https://github.com/airbytehq/airbyte/pull/14694) | Force to produce LEGACY state if the use stream capable feature flag is set to false                                                                                       |
| 0.4.31  | 2022-07-07 | [14447](https://github.com/airbytehq/airbyte/pull/14447) | Under CDC mode, retrieve only those tables included in the publications                                                                                                    |
| 0.4.30  | 2022-06-30 | [14251](https://github.com/airbytehq/airbyte/pull/14251) | Use more simple and comprehensive query to get selectable tables                                                                                                           |
| 0.4.29  | 2022-06-29 | [14265](https://github.com/airbytehq/airbyte/pull/14265) | Upgrade postgresql JDBC version to 42.3.5                                                                                                                                  |
| 0.4.28  | 2022-06-23 | [14077](https://github.com/airbytehq/airbyte/pull/14077) | Use the new state management                                                                                                                                               |
| 0.4.26  | 2022-06-17 | [13864](https://github.com/airbytehq/airbyte/pull/13864) | Updated stacktrace format for any trace message errors                                                                                                                     |
| 0.4.25  | 2022-06-15 | [13823](https://github.com/airbytehq/airbyte/pull/13823) | Publish adaptive postgres source that enforces ssl on cloud + Debezium version upgrade to 1.9.2 from 1.4.2                                                                 |
| 0.4.24  | 2022-06-14 | [13549](https://github.com/airbytehq/airbyte/pull/13549) | Fixed truncated precision if the value of microseconds or seconds is 0                                                                                                     |
| 0.4.23  | 2022-06-13 | [13655](https://github.com/airbytehq/airbyte/pull/13745) | Fixed handling datetime cursors when upgrading from older versions of the connector                                                                                        |
| 0.4.22  | 2022-06-09 | [13655](https://github.com/airbytehq/airbyte/pull/13655) | Fixed bug with unsupported date-time datatypes during incremental sync                                                                                                     |
| 0.4.21  | 2022-06-06 | [13435](https://github.com/airbytehq/airbyte/pull/13435) | Adjust JDBC fetch size based on max memory and max row size                                                                                                                |
| 0.4.20  | 2022-06-02 | [13367](https://github.com/airbytehq/airbyte/pull/13367) | Added convertion hstore to json format                                                                                                                                     |
| 0.4.19  | 2022-05-25 | [13166](https://github.com/airbytehq/airbyte/pull/13166) | Added timezone awareness and handle BC dates                                                                                                                               |
| 0.4.18  | 2022-05-25 | [13083](https://github.com/airbytehq/airbyte/pull/13083) | Add support for tsquey type                                                                                                                                                |
| 0.4.17  | 2022-05-19 | [13016](https://github.com/airbytehq/airbyte/pull/13016) | CDC modify schema to allow null values                                                                                                                                     |
| 0.4.16  | 2022-05-14 | [12840](https://github.com/airbytehq/airbyte/pull/12840) | Added custom JDBC parameters field                                                                                                                                         |
| 0.4.15  | 2022-05-13 | [12834](https://github.com/airbytehq/airbyte/pull/12834) | Fix the bug that the connector returns empty catalog for Azure Postgres database                                                                                           |
| 0.4.14  | 2022-05-08 | [12689](https://github.com/airbytehq/airbyte/pull/12689) | Add table retrieval according to role-based `SELECT` privilege                                                                                                             |
| 0.4.13  | 2022-05-05 | [10230](https://github.com/airbytehq/airbyte/pull/10230) | Explicitly set null value for field in json                                                                                                                                |
| 0.4.12  | 2022-04-29 | [12480](https://github.com/airbytehq/airbyte/pull/12480) | Query tables with adaptive fetch size to optimize JDBC memory consumption                                                                                                  |
| 0.4.11  | 2022-04-11 | [11729](https://github.com/airbytehq/airbyte/pull/11729) | Bump mina-sshd from 2.7.0 to 2.8.0                                                                                                                                         |
| 0.4.10  | 2022-04-08 | [11798](https://github.com/airbytehq/airbyte/pull/11798) | Fixed roles for fetching materialized view processing                                                                                                                      |
| 0.4.8   | 2022-02-21 | [10242](https://github.com/airbytehq/airbyte/pull/10242) | Fixed cursor for old connectors that use non-microsecond format. Now connectors work with both formats                                                                     |
| 0.4.7   | 2022-02-18 | [10242](https://github.com/airbytehq/airbyte/pull/10242) | Updated timestamp transformation with microseconds                                                                                                                         |
| 0.4.6   | 2022-02-14 | [10256](https://github.com/airbytehq/airbyte/pull/10256) | (unpublished) Add `-XX:+ExitOnOutOfMemoryError` JVM option                                                                                                                 |
| 0.4.5   | 2022-02-08 | [10173](https://github.com/airbytehq/airbyte/pull/10173) | Improved discovering tables in case if user does not have permissions to any table                                                                                         |
| 0.4.4   | 2022-01-26 | [9807](https://github.com/airbytehq/airbyte/pull/9807)   | Update connector fields title/description                                                                                                                                  |
| 0.4.3   | 2022-01-24 | [9554](https://github.com/airbytehq/airbyte/pull/9554)   | Allow handling of java sql date in CDC                                                                                                                                     |
| 0.4.2   | 2022-01-13 | [9360](https://github.com/airbytehq/airbyte/pull/9360)   | Added schema selection                                                                                                                                                     |
| 0.4.1   | 2022-01-05 | [9116](https://github.com/airbytehq/airbyte/pull/9116)   | Added materialized views processing                                                                                                                                        |
| 0.4.0   | 2021-12-13 | [8726](https://github.com/airbytehq/airbyte/pull/8726)   | Support all Postgres types                                                                                                                                                 |
| 0.3.17  | 2021-12-01 | [8371](https://github.com/airbytehq/airbyte/pull/8371)   | Fixed incorrect handling "\n" in ssh key                                                                                                                                   |
| 0.3.16  | 2021-11-28 | [7995](https://github.com/airbytehq/airbyte/pull/7995)   | Fixed money type with amount > 1000                                                                                                                                        |
| 0.3.15  | 2021-11-26 | [8066](https://github.com/airbytehq/airbyte/pull/8266)   | Fixed the case, when Views are not listed during schema discovery                                                                                                          |
| 0.3.14  | 2021-11-17 | [8010](https://github.com/airbytehq/airbyte/pull/8010)   | Added checking of privileges before table internal discovery                                                                                                               |
| 0.3.13  | 2021-10-26 | [7339](https://github.com/airbytehq/airbyte/pull/7339)   | Support or improve support for Interval, Money, Date, various geometric data types, inventory_items, and others                                                            |
| 0.3.12  | 2021-09-30 | [6585](https://github.com/airbytehq/airbyte/pull/6585)   | Improved SSH Tunnel key generation steps                                                                                                                                   |
| 0.3.11  | 2021-09-02 | [5742](https://github.com/airbytehq/airbyte/pull/5742)   | Add SSH Tunnel support                                                                                                                                                     |
| 0.3.9   | 2021-08-17 | [5304](https://github.com/airbytehq/airbyte/pull/5304)   | Fix CDC OOM issue                                                                                                                                                          |
| 0.3.8   | 2021-08-13 | [4699](https://github.com/airbytehq/airbyte/pull/4699)   | Added json config validator                                                                                                                                                |
| 0.3.4   | 2021-06-09 | [3973](https://github.com/airbytehq/airbyte/pull/3973)   | Add `AIRBYTE_ENTRYPOINT` for Kubernetes support                                                                                                                            |
| 0.3.3   | 2021-06-08 | [3960](https://github.com/airbytehq/airbyte/pull/3960)   | Add method field in specification parameters                                                                                                                               |
| 0.3.2   | 2021-05-26 | [3179](https://github.com/airbytehq/airbyte/pull/3179)   | Remove `isCDC` logging                                                                                                                                                     |
| 0.3.1   | 2021-04-21 | [2878](https://github.com/airbytehq/airbyte/pull/2878)   | Set defined cursor for CDC                                                                                                                                                 |
| 0.3.0   | 2021-04-21 | [2990](https://github.com/airbytehq/airbyte/pull/2990)   | Support namespaces                                                                                                                                                         |
| 0.2.7   | 2021-04-16 | [2923](https://github.com/airbytehq/airbyte/pull/2923)   | SSL spec as optional                                                                                                                                                       |
| 0.2.6   | 2021-04-16 | [2757](https://github.com/airbytehq/airbyte/pull/2757)   | Support SSL connection                                                                                                                                                     |
| 0.2.5   | 2021-04-12 | [2859](https://github.com/airbytehq/airbyte/pull/2859)   | CDC bugfix                                                                                                                                                                 |
| 0.2.4   | 2021-04-09 | [2548](https://github.com/airbytehq/airbyte/pull/2548)   | Support CDC                                                                                                                                                                |
| 0.2.3   | 2021-03-28 | [2600](https://github.com/airbytehq/airbyte/pull/2600)   | Add NCHAR and NVCHAR support to DB and cursor type casting                                                                                                                 |
| 0.2.2   | 2021-03-26 | [2460](https://github.com/airbytehq/airbyte/pull/2460)   | Destination supports destination sync mode                                                                                                                                 |
| 0.2.1   | 2021-03-18 | [2488](https://github.com/airbytehq/airbyte/pull/2488)   | Sources support primary keys                                                                                                                                               |
| 0.2.0   | 2021-03-09 | [2238](https://github.com/airbytehq/airbyte/pull/2238)   | Protocol allows future/unknown properties                                                                                                                                  |
| 0.1.13  | 2021-02-02 | [1887](https://github.com/airbytehq/airbyte/pull/1887)   | Migrate AbstractJdbcSource to use iterators                                                                                                                                |
| 0.1.12  | 2021-01-25 | [1746](https://github.com/airbytehq/airbyte/pull/1746)   | Fix NPE in State Decorator                                                                                                                                                 |
| 0.1.11  | 2021-01-25 | [1765](https://github.com/airbytehq/airbyte/pull/1765)   | Add field titles to specification                                                                                                                                          |
| 0.1.10  | 2021-01-19 | [1724](https://github.com/airbytehq/airbyte/pull/1724)   | Fix JdbcSource handling of tables with same names in different schemas                                                                                                     |
| 0.1.9   | 2021-01-14 | [1655](https://github.com/airbytehq/airbyte/pull/1655)   | Fix JdbcSource OOM                                                                                                                                                         |
| 0.1.8   | 2021-01-13 | [1588](https://github.com/airbytehq/airbyte/pull/1588)   | Handle invalid numeric values in JDBC source                                                                                                                               |
| 0.1.7   | 2021-01-08 | [1307](https://github.com/airbytehq/airbyte/pull/1307)   | Migrate Postgres and MySql to use new JdbcSource                                                                                                                           |
| 0.1.6   | 2020-12-09 | [1172](https://github.com/airbytehq/airbyte/pull/1172)   | Support incremental sync                                                                                                                                                   |
| 0.1.5   | 2020-11-30 | [1038](https://github.com/airbytehq/airbyte/pull/1038)   | Change JDBC sources to discover more than standard schemas                                                                                                                 |
| 0.1.4   | 2020-11-30 | [1046](https://github.com/airbytehq/airbyte/pull/1046)   | Add connectors using an index YAML file                                                                                                                                    |<|MERGE_RESOLUTION|>--- conflicted
+++ resolved
@@ -300,12 +300,8 @@
 ## Changelog
 
 | Version | Date       | Pull Request                                             | Subject                                                                                                                                                                    |
-<<<<<<< HEAD
 | ------- | ---------- | -------------------------------------------------------- | -------------------------------------------------------------------------------------------------------------------------------------------------------------------------- | --- |
 | 3.1.4   | 2023-08-14 | [28687](https://github.com/airbytehq/airbyte/pull/28687) | Under the hood: Add dependency on Java CDK v0.0.2.                                                                                                                          |
-=======
-|---------|------------|----------------------------------------------------------|----------------------------------------------------------------------------------------------------------------------------------------------------------------------------|
->>>>>>> 5908b85e
 | 3.1.3   | 2023-08-03 | [28708](https://github.com/airbytehq/airbyte/pull/28708) | Enable checkpointing snapshots in CDC connections                                                                                                                          |
 | 3.1.2   | 2023-08-01 | [28954](https://github.com/airbytehq/airbyte/pull/28954) | Fix an issue that prevented use of tables with names containing uppercase letters                                                                                          |
 | 3.1.1   | 2023-07-31 | [28892](https://github.com/airbytehq/airbyte/pull/28892) | Fix an issue that prevented use of cursor columns with names containing uppercase letters                                                                                  |
