--- conflicted
+++ resolved
@@ -192,11 +192,8 @@
 
 | Version | Date       | Pull Request                                              | Subject                                                                                                                                              |
 |:--------|:-----------|:----------------------------------------------------------|:-----------------------------------------------------------------------------------------------------------------------------------------------------|
-<<<<<<< HEAD
 | 5.0.0   | 2023-10-24 | [31767](https://github.com/airbytehq/airbyte/pull/31767)  | Fix schemas for the streams: `Invoices`, `Subscriptions`, `SubscriptionSchedule`                                                                     |
-=======
 | 4.5.2   | 2023-11-03 | [32146](https://github.com/airbytehq/airbyte/pull/32146/) | Fix multiple BankAccount issues                                                                                                                      |
->>>>>>> a05a2930
 | 4.5.1   | 2023-11-01 | [32056](https://github.com/airbytehq/airbyte/pull/32056/) | Use CDK version 0.52.8                                                                                                                               |
 | 4.5.0   | 2023-10-25 | [31327](https://github.com/airbytehq/airbyte/pull/31327/) | Use concurrent CDK when running in full-refresh                                                                                                      |
 | 4.4.2   | 2023-10-24 | [31764](https://github.com/airbytehq/airbyte/pull/31764)  | Base image migration: remove Dockerfile and use the python-connector-base image                                                                      |
