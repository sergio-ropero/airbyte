# Zendesk Talk

## Prerequisites

* Zendesk API Token or Zendesk OAuth Client
* Zendesk Email (For API Token authentication)
* Zendesk Subdomain

## Setup guide

### Step 1: Set up Zendesk

Generate a API access token as described in [Zendesk docs](https://support.zendesk.com/hc/en-us/articles/226022787-Generating-a-new-API-token-)

We recommend creating a restricted, read-only key specifically for Airbyte access. This will allow you to control which resources Airbyte should be able to access.

Another option is to use OAuth2.0 for authentication. See [Zendesk docs](https://support.zendesk.com/hc/en-us/articles/4408845965210-Using-OAuth-authentication-with-your-application) for details.

<!-- env:cloud -->
### Step 2: Set up the Zendesk Talk connector in Airbyte

**For Airbyte Cloud:**

1. [Log into your Airbyte Cloud](https://cloud.airbyte.com/workspaces) account.
2. In the left navigation bar, click **Sources**. In the top-right corner, click **+new source**.
3. On the Set up the source page, enter the name for the Zendesk Talk connector and select **Zendesk Talk** from the Source type dropdown.
4. Fill in the rest of the fields:
   - *Subdomain*
   - *Authentication (API Token / OAuth2.0)*
   - *Start Date*
5. Click **Set up source**
<!-- /env:cloud -->

## Supported sync modes

The **Zendesk Talk** source connector supports the following [sync modes](https://docs.airbyte.com/cloud/core-concepts#connection-sync-modes):
* Full Refresh
* Incremental Sync

## Supported Streams

This Source is capable of syncing the following core Streams:

* [Account Overview](https://developer.zendesk.com/rest_api/docs/voice-api/stats#show-account-overview)
* [Addresses](https://developer.zendesk.com/rest_api/docs/voice-api/phone_numbers#list-phone-numbers)
* [Agents Activity](https://developer.zendesk.com/rest_api/docs/voice-api/stats#list-agents-activity)
* [Agents Overview](https://developer.zendesk.com/rest_api/docs/voice-api/stats#show-agents-overview)
* [Calls](https://developer.zendesk.com/rest_api/docs/voice-api/incremental_exports#incremental-calls-export) \(Incremental sync\)
* [Call Legs](https://developer.zendesk.com/rest_api/docs/voice-api/incremental_exports#incremental-call-legs-export) \(Incremental sync\)
* [Current Queue Activity](https://developer.zendesk.com/rest_api/docs/voice-api/stats#show-current-queue-activity)
* [Greeting Categories](https://developer.zendesk.com/rest_api/docs/voice-api/greetings#list-greeting-categories)
* [Greetings](https://developer.zendesk.com/rest_api/docs/voice-api/greetings#list-greetings)
* [IVRs](https://developer.zendesk.com/rest_api/docs/voice-api/ivrs#list-ivrs)
* [IVR Menus](https://developer.zendesk.com/rest_api/docs/voice-api/ivrs#list-ivrs)
* [IVR Routes](https://developer.zendesk.com/rest_api/docs/voice-api/ivr_routes#list-ivr-routes)
* [Phone Numbers](https://developer.zendesk.com/rest_api/docs/voice-api/phone_numbers#list-phone-numbers)

## Performance considerations

The connector is restricted by normal Zendesk [requests limitation](https://developer.zendesk.com/rest_api/docs/voice-api/introduction#rate-limits).

The Zendesk connector should not run into Zendesk API limitations under normal usage. Please [create an issue](https://github.com/airbytehq/airbyte/issues) if you see any rate limit issues that are not automatically retried successfully.

## Data type map

| Integration Type | Airbyte Type | Notes |
| :------- | :------- | :--- |
| `string` | `string` |      |
| `number` | `number` |      |
| `array`  | `array`  |      |
| `object` | `object` |      |

## Changelog

| Version | Date       | Pull Request                                             | Subject                                                                     |
|:--------|:-----------|:---------------------------------------------------------|:----------------------------------------------------------------------------|
<<<<<<< HEAD
| 0.2.0   | 2024-03-04 | [35780](https://github.com/airbytehq/airbyte/pull/35780) | Migrate implementation to low-code CDK                                      |
=======
| 0.2.0   | 2024-03-25 | [36459](https://github.com/airbytehq/airbyte/pull/36459) | Unpin CDK version, add record counts in state messages                      |
>>>>>>> 5f1e4e63
| 0.1.13  | 2024-03-04 | [35783](https://github.com/airbytehq/airbyte/pull/35783) | Change order of authentication methods in spec                              |
| 0.1.12  | 2024-02-12 | [35156](https://github.com/airbytehq/airbyte/pull/35156) | Manage dependencies with Poetry.                                            |
| 0.1.11  | 2024-01-12 | [34204](https://github.com/airbytehq/airbyte/pull/34204) | Prepare for airbyte-lib                                                     |
| 0.1.10  | 2023-12-04 | [33030](https://github.com/airbytehq/airbyte/pull/33030) | Base image migration: remove Dockerfile and use python-connector-base image |
| 0.1.9   | 2023-08-03 | [29031](https://github.com/airbytehq/airbyte/pull/29031) | Reverted `advancedAuth` spec changes                                        |
| 0.1.8   | 2023-08-01 | [28910](https://github.com/airbytehq/airbyte/pull/28910) | Updated `advancedAuth` broken references                                    |
| 0.1.7   | 2023-02-10 | [22815](https://github.com/airbytehq/airbyte/pull/22815) | Specified date formatting in specification                                  |
| 0.1.6   | 2023-01-27 | [22028](https://github.com/airbytehq/airbyte/pull/22028) | Set `AvailabilityStrategy` for streams explicitly to `None`                 |
| 0.1.5   | 2022-09-29 | [17362](https://github.com/airbytehq/airbyte/pull/17362) | always use the latest CDK version                                           |
| 0.1.4   | 2022-08-19 | [15764](https://github.com/airbytehq/airbyte/pull/15764) | Support OAuth2.0                                                            |
| 0.1.3   | 2021-11-11 | [7173](https://github.com/airbytehq/airbyte/pull/7173)   | Fix pagination and migrate to CDK                                           |<|MERGE_RESOLUTION|>--- conflicted
+++ resolved
@@ -74,11 +74,8 @@
 
 | Version | Date       | Pull Request                                             | Subject                                                                     |
 |:--------|:-----------|:---------------------------------------------------------|:----------------------------------------------------------------------------|
-<<<<<<< HEAD
-| 0.2.0   | 2024-03-04 | [35780](https://github.com/airbytehq/airbyte/pull/35780) | Migrate implementation to low-code CDK                                      |
-=======
+| 0.3.0   | 2024-04-22 | [35780](https://github.com/airbytehq/airbyte/pull/35780) | Migrate implementation to low-code CDK                                      |
 | 0.2.0   | 2024-03-25 | [36459](https://github.com/airbytehq/airbyte/pull/36459) | Unpin CDK version, add record counts in state messages                      |
->>>>>>> 5f1e4e63
 | 0.1.13  | 2024-03-04 | [35783](https://github.com/airbytehq/airbyte/pull/35783) | Change order of authentication methods in spec                              |
 | 0.1.12  | 2024-02-12 | [35156](https://github.com/airbytehq/airbyte/pull/35156) | Manage dependencies with Poetry.                                            |
 | 0.1.11  | 2024-01-12 | [34204](https://github.com/airbytehq/airbyte/pull/34204) | Prepare for airbyte-lib                                                     |
