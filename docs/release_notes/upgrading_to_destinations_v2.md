--- conflicted
+++ resolved
@@ -71,11 +71,7 @@
 - [Rolling back to Legacy Normalization](#oss-only-rolling-back-to-legacy-normalization)
 
 :::info
-<<<<<<< HEAD
-If you were a Destinations V2 "Early Access" user, you will still need to opt-into the latest connector version.  However, you will not experince the data migration and syncs will contuie to work as they have been since the "early access" period began.
-=======
 If you were a Destinations V2 "Early Access" user, you will still need to opt-into the latest connector version. However, you will not experience the data migration and syncs will continue to work as they have been since the "early access" period began.
->>>>>>> 53ddaaf2
 :::
 
 ## Advanced Upgrade Paths
